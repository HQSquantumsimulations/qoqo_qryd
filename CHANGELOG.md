--- conflicted
+++ resolved
@@ -2,15 +2,10 @@
 
 Tracks qoqo-qryd changes after 0.5
 
-<<<<<<< HEAD
 # Unreleased
 
 * Substituted `mockito` with `wiremock-rs`
 
-# 0.14.0
-
-* Added gate set whitelist for `TweezerDevice` tweezer setters
-=======
 # 0.16.0
 
 * Added `TweezerDevice.get_allow_reset()`
@@ -32,7 +27,6 @@
 # 0.14.0
 
 * Added native gate set whitelist for `TweezerDevice` tweezer setters: RotateZ, RotateX, RotateXY, PhaseShiftState0, PhaseShiftState1, PhaseShiftedControlledZ, PhaseShiftedControlledPhase, ControlledControlledPauliZ and ControlledControlledPhaseShift
->>>>>>> 64c2c37d
 
 # 0.13.0
 
