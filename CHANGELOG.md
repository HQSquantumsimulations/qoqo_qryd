# Qoqo qryd changelog

Tracks qoqo-qryd changes after 0.5

# 0.20.0

<<<<<<< HEAD
* Added `device_from_api()` function
=======
* Added `draw()` method to `TweezerDevice`
* Added support for IDE hints
>>>>>>> b330f9d4

# 0.19.0

* Added `EmulatorDevice`
* Updated the MSRV to 1.70
* Updated the example scripts in `qoqo-qryd/examples`
* Renamed the README files in both packages to fix build issues

# 0.18.0

* Modified `PragmaShiftQubitsTweezers` to functionally allow full-row shifts

# 0.17.0

* Updated to pyo3 0.21 and qoqo 1.15

# 0.16.5

* Fixed `set_allowed_tweezer_shifts()` and `set_allowed_tweezer_shifts_from_rows()` behaviour in case the user wants to insert additional shifts via a successive method call

# 0.16.4

* Modified `PragmaActiveReset` support's device name condition

# 0.16.3

* Fixed 0.16.2 release dependencies issues

# 0.16.2

* Added X-HQS header to API requests for testing purposes
* Modified `APIBackend.post_job()` to use `v5_2` endpoint by default
* Modified `TweezerDevice.set_allow_reset()` and `APIBackend` to allow `PragmaActiveReset` only for "qiskit_emulator" devices

# 0.16.1

* Substituted server mocking package `mockito` with `wiremock`
* Fixed API deserialization errors

# 0.16.0

* Added `TweezerDevice.get_allow_reset()`

# 0.15.1

* Updated dependencies addressing security advisory

# 0.15.0

* Added `TweezerDevice.get_available_gates_names()`
* Added ControlledPhaseShift and ControlledPauliZ to the native gate set whitelist
* Added `TweezerDevice.from_json()` gate set validity check
* Modified the native gate set whitelist to be public
* Fixed `TweezerDevice.to_json()` gate set validity check
* Updated dependencies addressing security advisory
* Updated to Qoqo 1.10

# 0.14.0

* Added native gate set whitelist for `TweezerDevice` tweezer setters: RotateZ, RotateX, RotateXY, PhaseShiftState0, PhaseShiftState1, PhaseShiftedControlledZ, PhaseShiftedControlledPhase, ControlledControlledPauliZ and ControlledControlledPhaseShift

# 0.13.0

* Added `TweezerDevice.get_qubit_to_tweezer_mapping()`
* Added `TweezerDevice.set_tweezers_per_row()`
* Added `with_trivial_map` parameter to `TweezerDevice.switch_layout()`
* Added `layout_name` parameter to `TweezerDevice.number_tweezer_positions()`
* Added `TweezerDevice` support for `SimulatorBackend`
* Added `number_qubits` parameter to `SimulatorBackend`
* Modified `TweezerDevice.number_qubits()` back to index-based implementation
* Modified `TweezerDevice.change_device()` for `PragmaSwitchDeviceLayout` to better reflect device constraints
* Dropped `FirstDevice` support for `SimulatorBackend`
* Updated to `mockito` 1.2
* Updated the MSRV to 1.68

# 0.12.2

* Added `TweezerDevice.number_tweezer_positions()`

# 0.12.1

* Updated to Qoqo 1.9
* Fixed `TweezerDevice.number_qubits()` incorrect implementation

# 0.12.0

* Updated to Qoqo 1.8
* Updated to Pyo3 0.20

# 0.11.7

* Modified `TweezerDevice.two_qubit_edges()` to consider any two-qubit gate as valid for an edge

# 0.11.6

* Modified `TweezerDevice`'s current layout to be optional

# 0.11.5

* Modified `TweezerDevice.from_api()` endpoint, default device name for better `APIBackend` support
* Added support for `PragmaActiveReset` for `APIBackend`, `TweezerDevice`

# 0.11.4

* Added `api_version`, `seed`, `dev` parameters to `TweezerDevice.from_api()`
* Fixed `TweezerDevice` support for `APIBackend`
* Modified `TweezerDevice` seed parameter to default to None, instead of 0
* Added `api_version` parameter to `APIBackend`

# 0.11.3

* Modified `TweezerDevice.from_json()` and `TweezerMutableDevice.set_default_layout()` to automatically switch the layout of the device if a default one was set
* Modified `TweezerDevice` and `TweezerMutableDevice.to_json()` such that it returns an error in case no QRyd-valid gates are executable
* Added `TweezerDevice.from_mutable()` static method
* Added `dev` parameter in `APIBackend` constructor
* Added `TweezerDevice` support for `APIBackend`

# 0.11.2

* Modified `APIBackend.post_job()` to substitute `PragmaRepeatedMeasurement` into `MeasureQubit` and `PragmaSetNumberOfMeasurements` instances

# 0.11.1

* Corrected the check of the validity of a `PragmaShiftQubitsTweezers` operation for `TweezerDevice`
* Added `TweezerDevice.set_allowed_tweezer_shifts_from_rows()`
* Added `TweezerDevice.two_tweezer_edges()`
* Added `TweezerDevice.set_default_layout()`
* Added `APIBackend.set_dev()`
* Corrected docs after mdbook port

# 0.11.0

* Substituted `httpmock` with `mockito` in mock testing
* Reduced the number of usecases that need openssl
* ExperimentalDevice renamed to TweezerDevice
* `TweezerDevice.add_qubit_tweezer_mapping()` returns the new mapping
* Added `TweezerDevice.two_tweezer_edges()`
* Added `TweezerDevice.set_allowed_tweezer_shifts()`
* Added `PragmaShiftQubitsTweezers`
* Added `PragmaSwitchDeviceLayout`
* Added ControlledControlledPauliZ, ControlledControlledPhaseShift and PragmaControlledCircuit to `APIBackend`'s allowed operations

# 0.10.0

* Added experimental device support
* Added `PragmaDeactivateQRydQubit`
* Updated to qoqo 1.6

# 0.9.1

* Updated to qoqo 1.5.1
* Updated to pyo3 0.19

# 0.9.0

* Added optional parameters for 3-qubit operations in FirstDevice and QrydEmuTriangularDevice

# 0.8.7

* Updated to qoqo 1.5

## 0.8.6

* Updated to qoqo 1.4

## 0.8.5

* Updated to qoqo 1.3
* Updated qoqo_qryd devices initialization signature

## 0.8.4

* Updated dependencies addressing open-ssl security advisory

## 0.8.3

* Updated dependencies

## 0.8.2

* Updated supported gates

## 0.8.1

* Fixes in the phi-theta relation computation

## 0.8.0

* Support for PhaseShiftedControlledPhase operation in devices
* Switch from given phase shift for two-qubit gates to selecting phase realtions for PhaseShiftedControlledPhase and PhaseShiftedControlledZ

## 0.7.1

* Update to new version of qoqo (1.2.0)

## 0.7.0

* Switches to new API version v3_0 of QRyd Web-API for the Web-API backend

## 0.6.0

* Fix for ValidationError format: detail containing a list of Detail maps
* Fixed QuantumProgram send to v2_0 WebAPI to use roqoqo 1.0 instead of 1.1 for compatability
* Updated to qoqo 1.1.0-beta.2 dependency and corresponding updated Device trait
* Made the Web-API backend with the reqwest dependency an optional feature
* Updated to qoqo 1.1.0-beta.1 dependency and corresponding updated Device trait<|MERGE_RESOLUTION|>--- conflicted
+++ resolved
@@ -4,12 +4,9 @@
 
 # 0.20.0
 
-<<<<<<< HEAD
-* Added `device_from_api()` function
-=======
 * Added `draw()` method to `TweezerDevice`
 * Added support for IDE hints
->>>>>>> b330f9d4
+* Added `device_from_api()` function
 
 # 0.19.0
 
