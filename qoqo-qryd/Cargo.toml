--- conflicted
+++ resolved
@@ -1,10 +1,6 @@
 [package]
 name = "qoqo-qryd"
-<<<<<<< HEAD
 version = "0.17.0"
-=======
-version = "0.16.5"
->>>>>>> c8ff56ee
 authors = ["HQS Quantum Simulations <info@quantumsimulations.de>"]
 edition = "2021"
 license = "Apache-2.0"
@@ -43,27 +39,17 @@
 serde_json = "1.0"
 numpy = "0.21"
 
-<<<<<<< HEAD
-qoqo_calculator = { version = "~1.2" }
-qoqo_calculator_pyo3 = { version = "~1.2", default-features = false }
-qoqo = { version = "~1.13", default-features = false }
-roqoqo = { version = "~1.13", features = ["serialize"] }
-
 roqoqo-qryd = { version = "~0.17", path = "../roqoqo-qryd", default-features = false, features = [
-=======
-qoqo_calculator = { version = "~1.1" }
-qoqo_calculator_pyo3 = { version = "~1.1", default-features = false }
-qoqo = { version = "~1.11", default-features = false }
-roqoqo = { version = "~1.11", features = ["serialize"] }
-
-roqoqo-qryd = { version = "~0.16", path = "../roqoqo-qryd", default-features = false, features = [
->>>>>>> c8ff56ee
     "web-api",
 ] }
 
 
 [dev-dependencies]
 test-case = "3.0"
+qoqo_calculator = { version = "~1.2" }
+qoqo_calculator_pyo3 = { version = "~1.2", default-features = false }
+qoqo = { version = "~1.13", default-features = false }
+roqoqo = { version = "~1.13", features = ["serialize"] }
 wiremock = { version = "0.6" }
 tokio = { version = "1.36" }
 serde_json = "1.0"
