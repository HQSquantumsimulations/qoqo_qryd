--- conflicted
+++ resolved
@@ -348,93 +348,8 @@
                 }
             }
         });
-<<<<<<< HEAD
-    } else {
-        let wiremock_server = MockServer::start().await;
-        let port = wiremock_server.address().port().to_string();
-        let uri = wiremock_server.uri();
-        let qryd_job_status_in_progress = QRydJobStatus {
-            status: "in progress".to_string(),
-            msg: "the job is still in progress".to_string(),
-        };
-        let qryd_job_status_completed = QRydJobStatus {
-            status: "completed".to_string(),
-            msg: "the job has been completed".to_string(),
-        };
-        let result_counts = ResultCounts {
-            counts: HashMap::from([("0x1".to_string(), 100), ("0x4".to_string(), 20)]),
-        };
-        let qryd_job_result_completed = QRydJobResult {
-            compilation_time: 1.0,
-            data: result_counts,
-            time_taken: 0.23,
-            noise: "noise".to_string(),
-            method: "method".to_string(),
-            device: "QrydEmuSquareDevice".to_string(),
-            num_qubits: 4,
-            num_clbits: 4,
-            fusion_max_qubits: 4,
-            fusion_avg_qubits: 4.0,
-            fusion_generated_gates: 100,
-            executed_single_qubit_gates: 50,
-            executed_two_qubit_gates: 50,
-        };
-        let _mock_post = Mock::given(method("POST"))
-            .respond_with(
-                ResponseTemplate::new(201)
-                    .insert_header("Location", &format!("{}/DummyLocation", uri)),
-            )
-            .expect(1)
-            .mount(&wiremock_server)
-            .await;
-        let _mock_status = Mock::given(method("GET"))
-            .and(path("/DummyLocation/status"))
-            .respond_with(ResponseTemplate::new(200).set_body_json(&qryd_job_status_in_progress))
-            .expect(20)
-            .mount(&wiremock_server)
-            .await;
-
-        pyo3::prepare_freethreaded_python();
-        let backend = Python::with_gil(|py| {
-            create_valid_backend_with_square_device_mocked(py, Some(11), port).into_py(py)
-        });
-        let cloned_backend = backend.clone();
-        let job_loc = tokio::task::spawn_blocking(move || {
-            Python::with_gil(|py| {
-                let program = create_quantum_program(true);
-                cloned_backend.call_method1(py, "post_job", (program,))
-            })
-        })
-        .await
-        .unwrap()
-        .unwrap();
-        let fifteen = time::Duration::from_millis(50);
-
-        let mut test_counter = 0;
-        let mut status = "".to_string();
-        while test_counter < 20 && status != "completed" {
-            test_counter += 1;
-            let cloned_backend = backend.clone();
-            let cloned_job_loc = job_loc.clone();
-            let job_status = tokio::task::spawn_blocking(move || {
-                Python::with_gil(|py| {
-                    let status_report = cloned_backend
-                        .call_method1(py, "get_job_status", (cloned_job_loc,))
-                        .unwrap();
-                    let extracted: HashMap<String, String> = status_report.extract(py).unwrap();
-                    extracted.get("status").cloned().unwrap()
-                })
-            })
-            .await
-            .unwrap();
-            status.clone_from(&job_status);
-            assert_eq!(job_status, "in progress");
-            thread::sleep(fifteen);
-        }
-=======
     }
 }
->>>>>>> c8ff56ee
 
 #[tokio::test]
 async fn async_test_run_job() {
@@ -647,16 +562,8 @@
     pyo3::prepare_freethreaded_python();
     tokio::task::spawn_blocking(move || {
         Python::with_gil(|py| {
-<<<<<<< HEAD
-            let backend: Bound<APIBackendWrapper> = if env::var("QRYD_API_TOKEN").is_ok() {
-                create_valid_backend_with_square_device(py, Some(11))
-            } else {
-                create_valid_backend_with_square_device_mocked(py, Some(11), port)
-            };
-=======
-            let backend: &PyCell<APIBackendWrapper> =
-                create_valid_backend_with_square_device_mocked(py, Some(11), port);
->>>>>>> c8ff56ee
+            let backend: &Bound<APIBackendWrapper> =
+                &create_valid_backend_with_square_device_mocked(py, Some(11), port);
 
             let result = backend.call_method1("run_circuit", (3usize,));
             assert!(result.is_err());
@@ -753,16 +660,8 @@
     pyo3::prepare_freethreaded_python();
     tokio::task::spawn_blocking(move || {
         Python::with_gil(|py| {
-<<<<<<< HEAD
-            let backend: Bound<APIBackendWrapper> = if env::var("QRYD_API_TOKEN").is_ok() {
-                create_valid_backend_with_square_device(py, Some(11))
-            } else {
-                create_valid_backend_with_square_device_mocked(py, Some(11), port)
-            };
-=======
-            let backend: &PyCell<APIBackendWrapper> =
-                create_valid_backend_with_square_device_mocked(py, Some(11), port);
->>>>>>> c8ff56ee
+            let backend: &Bound<APIBackendWrapper> =
+                &create_valid_backend_with_square_device_mocked(py, Some(11), port);
 
             let failed_result = backend.call_method1("run_measurement_registers", (3_u32,));
             assert!(failed_result.is_err());
@@ -867,17 +766,9 @@
     pyo3::prepare_freethreaded_python();
     tokio::task::spawn_blocking(|| {
         Python::with_gil(|py| {
-<<<<<<< HEAD
-            let backend: Bound<APIBackendWrapper> = if env::var("QRYD_API_TOKEN").is_ok() {
-                create_valid_backend_with_square_device(py, Some(11))
-            } else {
-                create_valid_backend_with_square_device_mocked(py, Some(11), port)
-            };
-=======
-            let backend: &PyCell<APIBackendWrapper> =
-                create_valid_backend_with_square_device_mocked(py, Some(11), port);
-
->>>>>>> c8ff56ee
+            let backend: &Bound<APIBackendWrapper> =
+                &create_valid_backend_with_square_device_mocked(py, Some(11), port);
+
             let cheated = create_cheated_measurement();
 
             let failed_result = backend.call_method1("run_measurement", (3_u32,));
