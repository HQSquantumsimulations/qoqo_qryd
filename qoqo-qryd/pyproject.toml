[project]
name = "qoqo_qryd"
<<<<<<< HEAD
version = "0.11.8"
=======
version = "0.12.0-alpha.0"
>>>>>>> 1a18a6cc
dependencies = [
  'numpy',
  'qoqo>=1.8.0a2',
  'qoqo_calculator_pyo3>=1.1',
]
license = {text="Apache-2.0 AND Apache-2.0 with LLVM-exception AND MIT AND Unicode-DFS-2016 AND BSD-2-Clause AND BSD-3-CLause"}
maintainers = [{name = "HQS Quantum Simulations GmbH", email = "info@quantumsimulations.de"}]
requires-python = ">=3.7"

[project.optional-dependencies]
docs = [
  "tomli",
  "sphinx>=2.1",
  "nbsphinx",
  "pygments",
  "recommonmark",
  "myst_parser",
  "sphinx_rtd_theme",
]

[build-system]
requires = ["maturin>=1.0"]
build-backend = "maturin"

[tool.maturin]
bindings = "pyo3"
compatibility = "manylinux_2_28"
skip-auditwheel = false
strip = true
profile = "release"<|MERGE_RESOLUTION|>--- conflicted
+++ resolved
@@ -1,17 +1,11 @@
 [project]
 name = "qoqo_qryd"
-<<<<<<< HEAD
 version = "0.11.8"
-=======
-version = "0.12.0-alpha.0"
->>>>>>> 1a18a6cc
-dependencies = [
-  'numpy',
-  'qoqo>=1.8.0a2',
-  'qoqo_calculator_pyo3>=1.1',
+dependencies = ['numpy', 'qoqo>=1.6', 'qoqo_calculator_pyo3>=1.1']
+license = { text = "Apache-2.0 AND Apache-2.0 with LLVM-exception AND MIT AND Unicode-DFS-2016 AND BSD-2-Clause AND BSD-3-CLause" }
+maintainers = [
+  { name = "HQS Quantum Simulations GmbH", email = "info@quantumsimulations.de" },
 ]
-license = {text="Apache-2.0 AND Apache-2.0 with LLVM-exception AND MIT AND Unicode-DFS-2016 AND BSD-2-Clause AND BSD-3-CLause"}
-maintainers = [{name = "HQS Quantum Simulations GmbH", email = "info@quantumsimulations.de"}]
 requires-python = ">=3.7"
 
 [project.optional-dependencies]
