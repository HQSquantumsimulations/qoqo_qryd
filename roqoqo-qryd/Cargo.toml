[package]
name = "roqoqo-qryd"
version = "0.19.0"
authors = ["HQS Quantum Simulations <info@quantumsimulations.de>"]
edition = "2021"
license = "Apache-2.0"
rust-version = "1.70"
categories = ["science", "simulation"]
readme = "../README.md"
repository = "https://github.com/HQSquantumsimulations/qoqo_qryd"
documentation = "https://docs.rs/roqoqo-qryd/"
homepage = "https://github.com/HQSquantumsimulations/qoqo_qryd"
description = "QRyd interface for roqoqo rust quantum computing toolkit"
include = ["src/*", "Cargo.toml", "README.md", "LICENSE"]
# See more keys and their definitions at https://doc.rust-lang.org/cargo/reference/manifest.html

[lib]
name = "roqoqo_qryd"
path = "src/lib.rs"
doctest = false

# See more keys and their definitions at https://doc.rust-lang.org/cargo/reference/manifest.html

[dependencies]
serde = { version = "1.0", features = ["derive"] }
serde_json = "1.0"
ndarray = { version = "0.15" }
bincode = "1.3"
reqwest = { version = "0.11", features = [
    "json",
    "blocking",
    # "native-tls-vendored",
    "rustls-tls",

], default-features = false, optional = true }
num-complex = "0.4"
bitvec = { version = "1.0", optional = true }
hex = { version = "0.4", optional = true }
itertools = "0.11"

roqoqo = { version = "~1.15", features = ["serialize"] }
roqoqo-derive = { version = "~1.15" }
roqoqo-quest = { version = "~0.14", default-features = false, optional = true }
qoqo_calculator = { version = "~1.2" }
<<<<<<< HEAD
roqollage = "~0.2"
image = "0.25"
=======
strum = { version = "0.26" }
>>>>>>> 7b44e8ca

[dev-dependencies]
test-case = "3.0"
serde_test = { version = "1.0" }
wiremock = { version = "0.6" }
tokio = { version = "1.36" }

roqoqo-test = { version = "~1.15" }

[features]
default = ["simulator", "web-api"]
# serialize = ["serde"]
web-api = ["reqwest", "hex", "bitvec"]
simulator = ["roqoqo-quest"]<|MERGE_RESOLUTION|>--- conflicted
+++ resolved
@@ -42,12 +42,8 @@
 roqoqo-derive = { version = "~1.15" }
 roqoqo-quest = { version = "~0.14", default-features = false, optional = true }
 qoqo_calculator = { version = "~1.2" }
-<<<<<<< HEAD
 roqollage = "~0.2"
 image = "0.25"
-=======
-strum = { version = "0.26" }
->>>>>>> 7b44e8ca
 
 [dev-dependencies]
 test-case = "3.0"
