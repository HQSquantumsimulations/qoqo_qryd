[package]
name = "roqoqo-qryd"
version = "0.16.0"
authors = ["HQS Quantum Simulations <info@quantumsimulations.de>"]
edition = "2021"
license = "Apache-2.0"
rust-version = "1.68"
categories = ["science", "simulation"]
readme = "../README.md"
repository = "https://github.com/HQSquantumsimulations/qoqo_qryd"
documentation = "https://docs.rs/roqoqo-qryd/"
homepage = "https://github.com/HQSquantumsimulations/qoqo_qryd"
description = "QRyd interface for roqoqo rust quantum computing toolkit"
include = ["src/*", "Cargo.toml", "README.md", "LICENSE"]
# See more keys and their definitions at https://doc.rust-lang.org/cargo/reference/manifest.html

[lib]
name = "roqoqo_qryd"
path = "src/lib.rs"
doctest = false

# See more keys and their definitions at https://doc.rust-lang.org/cargo/reference/manifest.html

[dependencies]
serde = { version = "1.0", features = ["derive"] }
serde_json = "1.0"
ndarray = { version = "0.15" }
bincode = "1.3"
reqwest = { version = "0.11", features = [
    "json",
    "blocking",
    # "native-tls-vendored",
    "rustls-tls",

], default-features = false, optional = true }
num-complex = "0.4"
bitvec = { version = "1.0", optional = true }
hex = { version = "0.4", optional = true }
itertools = "0.11"

roqoqo = { version = "1.11", features = ["serialize"] }
roqoqo-derive = { version = "1.10" }
roqoqo-quest = { version = "0.11", default-features = false, optional = true }
qoqo_calculator = { version = "1.1" }

[dev-dependencies]
test-case = "3.0"
serde_test = { version = "1.0" }
<<<<<<< HEAD
roqoqo-test = { version = "1.9" }
wiremock = { version = "0.6" }
tokio = { version = "1.36" }
=======
roqoqo-test = { version = "1.10" }
mockito = { version = "1.2", default-features = false }
>>>>>>> 64c2c37d

[features]
default = ["simulator", "web-api"]
# serialize = ["serde"]
web-api = ["reqwest", "hex", "bitvec"]
simulator = ["roqoqo-quest"]<|MERGE_RESOLUTION|>--- conflicted
+++ resolved
@@ -46,14 +46,9 @@
 [dev-dependencies]
 test-case = "3.0"
 serde_test = { version = "1.0" }
-<<<<<<< HEAD
-roqoqo-test = { version = "1.9" }
+roqoqo-test = { version = "1.10" }
 wiremock = { version = "0.6" }
 tokio = { version = "1.36" }
-=======
-roqoqo-test = { version = "1.10" }
-mockito = { version = "1.2", default-features = false }
->>>>>>> 64c2c37d
 
 [features]
 default = ["simulator", "web-api"]
