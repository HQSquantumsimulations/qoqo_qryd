// Copyright © 2021-2022 HQS Quantum Simulations GmbH. All Rights Reserved.
//
// Licensed under the Apache License, Version 2.0 (the "License"); you may not use this file except
// in compliance with the License. You may obtain a copy of the License at
//
//     http://www.apache.org/licenses/LICENSE-2.0
//
// Unless required by applicable law or agreed to in writing, software distributed under the
// License is distributed on an "AS IS" BASIS, WITHOUT WARRANTIES OR CONDITIONS OF ANY KIND, either
// express or implied. See the License for the specific language governing permissions and
// limitations under the License.

use std::collections::HashMap;

use roqoqo::measurements::{Cheated, CheatedInput, ClassicalRegister};
use roqoqo::measurements::{PauliZProduct, PauliZProductInput};
use roqoqo::operations;
use roqoqo::Circuit;
use roqoqo::QuantumProgram;
use roqoqo::RoqoqoBackendError;
use roqoqo_qryd::api_devices::{QRydAPIDevice, QrydEmuSquareDevice, QrydEmuTriangularDevice};
use roqoqo_qryd::{APIBackend, QRydJobResult, QRydJobStatus, ResultCounts, TweezerDevice};

use qoqo_calculator::CalculatorFloat;

use wiremock::matchers::{method, path};
use wiremock::{Mock, MockServer, ResponseTemplate};

use std::{env, thread, time};

// Test submitting a valid circuit (token)
#[test]
fn api_backend() {
    if env::var("QRYD_API_TOKEN").is_ok() {
        let number_qubits = 6;
        let device = TweezerDevice::from_api(None, None, None, None, None, None).unwrap();
        let qryd_device: QRydAPIDevice = QRydAPIDevice::from(&device);
        let api_backend_new = APIBackend::new(
            qryd_device,
            None,
            None,
            None,
            Some(env::var("QRYD_API_HQS").is_ok()),
            None,
        )
        .unwrap();
        let mut circuit = Circuit::new();
        circuit += operations::DefinitionBit::new("ro".to_string(), number_qubits, true);
        circuit += operations::RotateX::new(0, std::f64::consts::PI.into());
        circuit += operations::RotateY::new(4, std::f64::consts::FRAC_PI_2.into());
        circuit += operations::RotateZ::new(4, std::f64::consts::FRAC_PI_2.into());
        circuit += operations::PauliX::new(2);
        circuit += operations::PauliY::new(2);
        circuit += operations::PauliZ::new(2);
        circuit += operations::Hadamard::new(3);
        circuit += operations::SqrtPauliX::new(5);
        circuit += operations::InvSqrtPauliX::new(5);
        circuit += operations::PhaseShiftState1::new(4, std::f64::consts::FRAC_PI_2.into());
        circuit += operations::RotateXY::new(
            4,
            std::f64::consts::FRAC_PI_2.into(),
            std::f64::consts::FRAC_PI_4.into(),
        );
        circuit += operations::CNOT::new(1, 2);
        circuit += operations::SWAP::new(1, 2);
        circuit += operations::ISwap::new(1, 2);
        circuit += operations::ControlledPauliY::new(1, 2);
        circuit += operations::ControlledPauliZ::new(1, 2);
        circuit += operations::ControlledPhaseShift::new(1, 2, std::f64::consts::FRAC_PI_4.into());
        circuit += operations::PragmaControlledCircuit::new(1, Circuit::new());
        // circuit += operations::ControlledControlledPauliZ::new(1, 2, 3);
        // circuit += operations::ControlledControlledPhaseShift::new(
        //     1,
        //     2,
        //     3,
        //     std::f64::consts::FRAC_PI_4.into(),
        // );

        for i in 0..number_qubits {
            circuit += operations::MeasureQubit::new(i, "ro".to_string(), number_qubits - i - 1);
        }
        circuit += operations::PragmaSetNumberOfMeasurements::new(40, "ro".to_string()); // assert!(api_backend_new.is_ok());
        circuit += operations::PragmaRepeatedMeasurement::new("ro".to_string(), 40, None);
        // circuit += operations::PragmaActiveReset::new(0);

        let measurement = ClassicalRegister {
            constant_circuit: None,
            circuits: vec![circuit.clone()],
        };
        let program = QuantumProgram::ClassicalRegister {
            measurement,
            input_parameter_names: vec![],
        };
        let job_loc = api_backend_new.post_job(program).unwrap();

        let fifteen = time::Duration::from_secs(1);

        let mut test_counter = 0;
        let mut status = "".to_string();
        let mut job_result = QRydJobResult::default();
        while test_counter < 20 && status != "completed" {
            test_counter += 1;
            let job_status = api_backend_new.get_job_status(job_loc.clone()).unwrap();
            status.clone_from(&job_status.status);
            thread::sleep(fifteen);

            if status == *"completed" {
                assert_eq!(job_status.status, "completed");
                job_result = api_backend_new.get_job_result(job_loc.clone()).unwrap();
            }
        }
        let (bits, _, _) =
            APIBackend::counts_to_result(job_result.data, "ro".to_string(), number_qubits).unwrap();
        assert!(!bits.is_empty());
    }
}

// Test submitting a valid circuit (mocked)
#[tokio::test]
async fn async_api_backend() {
    let server_wiremock = MockServer::start().await;
    let uri = server_wiremock.uri();
    let qryd_job_status_in_progress = QRydJobStatus {
        status: "in progress".to_string(),
        msg: "the job is still in progress".to_string(),
    };
    let qryd_job_status_completed = QRydJobStatus {
        status: "completed".to_string(),
        msg: "the job has been completed".to_string(),
    };
    let result_counts = ResultCounts {
        counts: HashMap::from([("0x1".to_string(), 100), ("0x4".to_string(), 20)]),
    };
    let qryd_job_result_completed = QRydJobResult {
        compilation_time: 1.0,
        data: result_counts,
        time_taken: 0.23,
        noise: "noise".to_string(),
        method: "method".to_string(),
        device: "QrydEmuSquareDevice".to_string(),
        num_qubits: 4,
        num_clbits: 4,
        fusion_max_qubits: 4,
        fusion_avg_qubits: 4.0,
        fusion_generated_gates: 100,
        executed_single_qubit_gates: 50,
        executed_two_qubit_gates: 50,
    };
    let _mock_post = Mock::given(method("POST"))
        .respond_with(
            ResponseTemplate::new(201).insert_header("Location", &format!("{}/DummyLocation", uri)),
        )
        .expect(1)
        .mount(&server_wiremock)
        .await;
    let _mock_status0 = Mock::given(method("GET"))
        .and(path("/DummyLocation/status"))
        .respond_with(ResponseTemplate::new(200).set_body_json(&qryd_job_status_in_progress))
        .expect(20)
        .mount(&server_wiremock)
        .await;

    let number_qubits = 6;
    let device = QrydEmuSquareDevice::new(Some(2), None, None);
    let qryd_device: QRydAPIDevice = QRydAPIDevice::from(&device);
    let api_backend_new = APIBackend::new(
        qryd_device,
        None,
        None,
        Some(server_wiremock.address().port().to_string()),
        None,
        None,
    )
    .unwrap();
    let mut circuit = Circuit::new();
    circuit += operations::DefinitionBit::new("ro".to_string(), number_qubits, true);
    circuit += operations::RotateX::new(0, std::f64::consts::PI.into());
    circuit += operations::RotateY::new(4, std::f64::consts::FRAC_PI_2.into());
    circuit += operations::RotateZ::new(4, std::f64::consts::FRAC_PI_2.into());
    circuit += operations::PauliX::new(2);
    circuit += operations::PauliY::new(2);
    circuit += operations::PauliZ::new(2);
    circuit += operations::Hadamard::new(3);
    circuit += operations::SqrtPauliX::new(5);
    circuit += operations::InvSqrtPauliX::new(5);
    circuit += operations::PhaseShiftState1::new(4, std::f64::consts::FRAC_PI_2.into());
    circuit += operations::RotateXY::new(
        4,
        std::f64::consts::FRAC_PI_2.into(),
        std::f64::consts::FRAC_PI_4.into(),
    );
    circuit += operations::CNOT::new(1, 2);
    circuit += operations::SWAP::new(1, 2);
    circuit += operations::ISwap::new(1, 2);
    circuit += operations::ControlledPauliY::new(1, 2);
    circuit += operations::ControlledPauliZ::new(1, 2);
    circuit += operations::ControlledPhaseShift::new(1, 2, std::f64::consts::FRAC_PI_4.into());
    circuit += operations::PragmaControlledCircuit::new(1, Circuit::new());
    circuit += operations::ControlledControlledPauliZ::new(1, 2, 3);
    circuit += operations::ControlledControlledPhaseShift::new(
        1,
        2,
        3,
        std::f64::consts::FRAC_PI_4.into(),
    );
    circuit += operations::MeasureQubit::new(0, "ro".to_string(), 0);
    circuit += operations::PragmaSetNumberOfMeasurements::new(10, "ro".to_string());
    circuit += operations::PragmaRepeatedMeasurement::new("ro".to_string(), 40, None);
    // circuit += operations::PragmaActiveReset::new(0);

    let measurement = ClassicalRegister {
        constant_circuit: None,
        circuits: vec![circuit.clone()],
    };
    let program = QuantumProgram::ClassicalRegister {
        measurement,
        input_parameter_names: vec![],
    };

    let api_backend_new_cloned = api_backend_new.clone();
    let job_loc = tokio::task::spawn_blocking(move || api_backend_new_cloned.post_job(program))
        .await
        .unwrap()
        .unwrap();

    let fifteen = time::Duration::from_millis(50);

    let mut test_counter = 0;
    let mut status = "".to_string();
    while test_counter < 20 && status != "completed" {
        test_counter += 1;
        let api_backend_new_cloned = api_backend_new.clone();
        let job_loc_cloned = job_loc.clone();
        let job_status = tokio::task::spawn_blocking(move || {
            api_backend_new_cloned.get_job_status(job_loc_cloned)
        })
        .await
        .unwrap()
        .unwrap();
        status.clone_from(&job_status.status);
        assert_eq!(job_status.status, "in progress");
        thread::sleep(fifteen);
    }

    server_wiremock.verify().await;
    server_wiremock.reset().await;

    let _mock_result = Mock::given(method("GET"))
        .and(path("/DummyLocation/result"))
        .respond_with(ResponseTemplate::new(200).set_body_json(&qryd_job_result_completed))
        .expect(1)
        .mount(&server_wiremock)
        .await;
    let _mock_status1 = Mock::given(method("GET"))
        .and(path("/DummyLocation/status"))
        .respond_with(ResponseTemplate::new(200).set_body_json(&qryd_job_status_completed))
        .expect(1)
        .mount(&server_wiremock)
        .await;

    let api_backend_new_cloned = api_backend_new.clone();
    let job_loc_cloned = job_loc.clone();
    let job_status =
        tokio::task::spawn_blocking(move || api_backend_new_cloned.get_job_status(job_loc_cloned))
            .await
            .unwrap()
            .unwrap();

    assert_eq!(job_status.status, "completed");

    let api_backend_new_cloned = api_backend_new.clone();
    let job_loc_cloned = job_loc.clone();
    let job_result =
        tokio::task::spawn_blocking(move || api_backend_new_cloned.get_job_result(job_loc_cloned))
            .await
            .unwrap()
            .unwrap();
    let (bits, _, _) =
        APIBackend::counts_to_result(job_result.data, "ro".to_string(), number_qubits).unwrap();
    assert!(!bits.is_empty());

    server_wiremock.verify().await;
}

// Test submitting an invalid circuit
#[test]
fn api_backend_failing() {
    if env::var("QRYD_API_TOKEN").is_ok() {
        let number_qubits = 6;
        let device = TweezerDevice::from_api(
            None,
            None,
            None,
            None,
            Some(env::var("QRYD_API_HQS").is_ok()),
            None,
        )
        .unwrap();
        let qryd_device: QRydAPIDevice = QRydAPIDevice::from(&device);
        let api_backend_new = APIBackend::new(
            qryd_device,
            None,
            None,
            None,
            Some(env::var("QRYD_API_HQS").is_ok()),
            None,
        )
        .unwrap();
        // // CAUTION: environment variable QRYD_API_TOKEN needs to be set on the terminal to pass this test!
        let mut circuit = Circuit::new();
        circuit += operations::DefinitionBit::new("ro".to_string(), number_qubits, true);

        circuit += operations::ControlledPhaseShift::new(1, 2, std::f64::consts::FRAC_PI_4.into());
        circuit += operations::PragmaRepeatedMeasurement::new("ro".to_string(), 20, None);
        circuit += operations::PragmaActiveReset::new(0);

        let measurement = ClassicalRegister {
            constant_circuit: None,
            circuits: vec![circuit.clone()],
        };
        let program = QuantumProgram::ClassicalRegister {
            measurement,
            input_parameter_names: vec![],
        };
        let program_result = program.run(api_backend_new.clone(), &[]);
        assert!(program_result.is_err());

        let active_reset_error = program.run_registers(api_backend_new, &[]);
        assert!(active_reset_error
            .unwrap_err()
            .to_string()
            .contains("qryd_emulator"));
    }
}

#[test]
fn api_backend_with_constant_circuit() {
    if env::var("QRYD_API_TOKEN").is_ok() {
        let number_qubits = 6;
        let device = TweezerDevice::from_api(None, None, None, None, None, None).unwrap();
        let qryd_device: QRydAPIDevice = QRydAPIDevice::from(&device);
        let api_backend_new = APIBackend::new(
            qryd_device,
            None,
            None,
            None,
            Some(env::var("QRYD_API_HQS").is_ok()),
            None,
        )
        .unwrap();
        let mut circuit = Circuit::new();
        circuit += operations::DefinitionBit::new("ro".to_string(), number_qubits, true);
        circuit += operations::RotateX::new(0, std::f64::consts::PI.into());
        circuit += operations::RotateY::new(4, std::f64::consts::FRAC_PI_2.into());
        circuit += operations::RotateZ::new(4, std::f64::consts::FRAC_PI_2.into());
        circuit += operations::PauliX::new(2);
        circuit += operations::PauliY::new(2);
        circuit += operations::PauliZ::new(2);
        circuit += operations::Hadamard::new(3);
        circuit += operations::SqrtPauliX::new(5);
        circuit += operations::InvSqrtPauliX::new(5);
        circuit += operations::PhaseShiftState1::new(4, std::f64::consts::FRAC_PI_2.into());
        circuit += operations::RotateXY::new(
            4,
            std::f64::consts::FRAC_PI_2.into(),
            std::f64::consts::FRAC_PI_4.into(),
        );
        circuit += operations::CNOT::new(1, 2);
        circuit += operations::SWAP::new(1, 2);
        circuit += operations::ISwap::new(1, 2);
        circuit += operations::ControlledPauliY::new(1, 2);
        circuit += operations::ControlledPauliZ::new(1, 2);
        circuit += operations::ControlledPhaseShift::new(1, 2, std::f64::consts::FRAC_PI_4.into());

        // circuit += operations::RotateX::new(2, std::f64::consts::FRAC_PI_2.into());
        for i in 0..number_qubits {
            circuit += operations::MeasureQubit::new(i, "ro".to_string(), number_qubits - i - 1);
        }
        circuit += operations::PragmaSetNumberOfMeasurements::new(40, "ro".to_string()); // assert!(api_backend_new.is_ok());
        let mut constant_circuit = Circuit::new();

        constant_circuit += operations::PauliX::new(0);
        constant_circuit += operations::Hadamard::new(1);

        let measurement = ClassicalRegister {
            constant_circuit: Some(constant_circuit),
            circuits: vec![circuit.clone()],
        };

        let program = QuantumProgram::ClassicalRegister {
            measurement,
            input_parameter_names: vec![],
        };
        let job_loc = api_backend_new
            .post_job(
                // "qryd_emu_localcomp_square".to_string(),
                // Some(0),
                // Some(0.23),
                program,
            )
            .unwrap();

        let fifteen = time::Duration::from_secs(1);

        let mut test_counter = 0;
        let mut status = "".to_string();
        let mut job_result = QRydJobResult::default();
        while test_counter < 20 && status != "completed" {
            test_counter += 1;
            let job_status = api_backend_new.get_job_status(job_loc.clone()).unwrap();
            status.clone_from(&job_status.status);
<<<<<<< HEAD
            thread::sleep(fifteen);

            if status == *"completed" {
                assert_eq!(job_status.status, "completed");
                job_result = api_backend_new.get_job_result(job_loc.clone()).unwrap();
            }
        }
        let (bits, _, _) =
            APIBackend::counts_to_result(job_result.data, "ro".to_string(), number_qubits).unwrap();
        assert!(!bits.is_empty());
    }
}

#[test]
fn api_triangular() {
    if env::var("QRYD_API_TOKEN").is_ok() {
        let number_qubits = 6;
        let device = QrydEmuTriangularDevice::new(Some(2), None, None, None, None);
        let qryd_device: QRydAPIDevice = QRydAPIDevice::from(&device);
        let mut circuit = Circuit::new();
        circuit += operations::DefinitionBit::new("ro".to_string(), number_qubits, true);
        circuit += operations::RotateX::new(0, std::f64::consts::PI.into());
        circuit += operations::RotateY::new(4, std::f64::consts::FRAC_PI_2.into());
        circuit += operations::RotateZ::new(4, std::f64::consts::FRAC_PI_2.into());
        circuit += operations::PauliX::new(2);
        circuit += operations::PauliY::new(2);
        circuit += operations::PauliZ::new(2);
        circuit += operations::Hadamard::new(3);
        circuit += operations::SqrtPauliX::new(5);
        circuit += operations::InvSqrtPauliX::new(5);
        circuit += operations::PhaseShiftState1::new(4, std::f64::consts::FRAC_PI_2.into());
        circuit += operations::RotateXY::new(
            4,
            std::f64::consts::FRAC_PI_2.into(),
            std::f64::consts::FRAC_PI_4.into(),
        );
        circuit += operations::CNOT::new(1, 2);
        circuit += operations::SWAP::new(1, 2);
        circuit += operations::ISwap::new(1, 2);
        circuit += operations::ControlledPauliY::new(1, 2);
        circuit += operations::ControlledPauliZ::new(1, 2);
        circuit += operations::ControlledPhaseShift::new(1, 2, std::f64::consts::FRAC_PI_4.into());

        // circuit += operations::RotateX::new(2, std::f64::consts::FRAC_PI_2.into());
        for i in 0..number_qubits {
            circuit += operations::MeasureQubit::new(i, "ro".to_string(), number_qubits - i - 1);
        }
        circuit += operations::PragmaSetNumberOfMeasurements::new(40, "ro".to_string()); // assert!(api_backend_new.is_ok());
        let measurement = ClassicalRegister {
            constant_circuit: None,
            circuits: vec![circuit.clone()],
        };
        let program = QuantumProgram::ClassicalRegister {
            measurement,
            input_parameter_names: vec![],
        };

        let api_backend_new = APIBackend::new(qryd_device, None, None, None, None, None).unwrap();

        let job_loc = api_backend_new.post_job(program).unwrap();
        assert!(!job_loc.is_empty());

        let fifteen = time::Duration::from_secs(1);

        let mut test_counter = 0;
        let mut status = "".to_string();
        let mut job_result = QRydJobResult::default();
        while test_counter < 20 && status != "completed" {
            test_counter += 1;
            let job_status = api_backend_new.get_job_status(job_loc.clone()).unwrap();
            status.clone_from(&job_status.status);
=======
>>>>>>> c8ff56ee
            thread::sleep(fifteen);

            if status == *"completed" {
                assert_eq!(job_status.status, "completed");
                job_result = api_backend_new.get_job_result(job_loc.clone()).unwrap();
            }
        }
        let (bits, _, _) =
            APIBackend::counts_to_result(job_result.data, "ro".to_string(), number_qubits).unwrap();
        assert!(!bits.is_empty());
    }
}

#[tokio::test]
async fn async_api_triangular() {
    let number_qubits = 6;
    let device = QrydEmuTriangularDevice::new(Some(2), None, None, None, None);
    let qryd_device: QRydAPIDevice = QRydAPIDevice::from(&device);
    let mut circuit = Circuit::new();
    circuit += operations::DefinitionBit::new("ro".to_string(), number_qubits, true);
    circuit += operations::RotateX::new(0, std::f64::consts::PI.into());
    circuit += operations::RotateY::new(4, std::f64::consts::FRAC_PI_2.into());
    circuit += operations::RotateZ::new(4, std::f64::consts::FRAC_PI_2.into());
    circuit += operations::PauliX::new(2);
    circuit += operations::PauliY::new(2);
    circuit += operations::PauliZ::new(2);
    circuit += operations::Hadamard::new(3);
    circuit += operations::SqrtPauliX::new(5);
    circuit += operations::InvSqrtPauliX::new(5);
    circuit += operations::PhaseShiftState1::new(4, std::f64::consts::FRAC_PI_2.into());
    circuit += operations::RotateXY::new(
        4,
        std::f64::consts::FRAC_PI_2.into(),
        std::f64::consts::FRAC_PI_4.into(),
    );
    circuit += operations::CNOT::new(1, 2);
    circuit += operations::SWAP::new(1, 2);
    circuit += operations::ISwap::new(1, 2);
    circuit += operations::ControlledPauliY::new(1, 2);
    circuit += operations::ControlledPauliZ::new(1, 2);
    circuit += operations::ControlledPhaseShift::new(1, 2, std::f64::consts::FRAC_PI_4.into());

    // circuit += operations::RotateX::new(2, std::f64::consts::FRAC_PI_2.into());
    for i in 0..number_qubits {
        circuit += operations::MeasureQubit::new(i, "ro".to_string(), number_qubits - i - 1);
    }
    circuit += operations::PragmaSetNumberOfMeasurements::new(40, "ro".to_string()); // assert!(api_backend_new.is_ok());
    let measurement = ClassicalRegister {
        constant_circuit: None,
        circuits: vec![circuit.clone()],
    };
    let program = QuantumProgram::ClassicalRegister {
        measurement,
        input_parameter_names: vec![],
    };

    let server_wiremock = MockServer::start().await;
    let qryd_job_status_completed = QRydJobStatus {
        status: "completed".to_string(),
        msg: "the job has been completed".to_string(),
    };
    let result_counts = ResultCounts {
        counts: HashMap::from([("0x1".to_string(), 100), ("0x4".to_string(), 20)]),
    };
    let qryd_job_result_completed = QRydJobResult {
        compilation_time: 1.0,
        data: result_counts,
        time_taken: 0.23,
        noise: "noise".to_string(),
        method: "method".to_string(),
        device: "QrydEmuTriangularDevice".to_string(),
        num_qubits: 4,
        num_clbits: 4,
        fusion_max_qubits: 4,
        fusion_avg_qubits: 4.0,
        fusion_generated_gates: 100,
        executed_single_qubit_gates: 50,
        executed_two_qubit_gates: 50,
    };
    let _mock_post = Mock::given(method("POST"))
        .respond_with(ResponseTemplate::new(201).insert_header(
            "Location",
            &format!("{}/DummyLocation", server_wiremock.uri()),
        ))
        .expect(1)
        .mount(&server_wiremock)
        .await;
    let _mock_status = Mock::given(method("GET"))
        .and(path("/DummyLocation/status"))
        .respond_with(ResponseTemplate::new(200).set_body_json(&qryd_job_status_completed))
        .expect(1)
        .mount(&server_wiremock)
        .await;
    let _mock_result = Mock::given(method("GET"))
        .and(path("/DummyLocation/result"))
        .respond_with(ResponseTemplate::new(200).set_body_json(&qryd_job_result_completed))
        .expect(1)
        .mount(&server_wiremock)
        .await;

    let api_backend_new = APIBackend::new(
        qryd_device,
        None,
        None,
        Some(server_wiremock.address().port().to_string()),
        None,
        None,
    )
    .unwrap();

    let api_backend_new_cloned = api_backend_new.clone();
    let job_loc = tokio::task::spawn_blocking(move || api_backend_new_cloned.post_job(program))
        .await
        .unwrap()
        .unwrap();
    assert!(!job_loc.is_empty());

    let api_backend_new_cloned = api_backend_new.clone();
    let job_loc_cloned = job_loc.clone();
    let job_status =
        tokio::task::spawn_blocking(move || api_backend_new_cloned.get_job_status(job_loc_cloned))
            .await
            .unwrap()
            .unwrap();

    let api_backend_new_cloned = api_backend_new.clone();
    let job_loc_cloned = job_loc.clone();
    let job_result =
        tokio::task::spawn_blocking(move || api_backend_new_cloned.get_job_result(job_loc_cloned))
            .await
            .unwrap()
            .unwrap();

    assert_eq!(job_status.status, "completed");

    let (bits, _, _) =
        APIBackend::counts_to_result(job_result.data, "ro".to_string(), number_qubits).unwrap();
    assert!(!bits.is_empty());

    server_wiremock.verify().await;
}

#[test]
fn evaluating_backend() {
    if env::var("QRYD_API_TOKEN").is_ok() {
        let number_qubits = 6;
        let device = TweezerDevice::from_api(None, None, None, None, None, None).unwrap();
        let qryd_device: QRydAPIDevice = QRydAPIDevice::from(&device);
        let mut circuit = Circuit::new();
        circuit += operations::DefinitionBit::new("ro".to_string(), number_qubits, true);
        circuit += operations::RotateX::new(0, std::f64::consts::PI.into());
        circuit += operations::RotateX::new(4, std::f64::consts::PI.into());
        circuit += operations::RotateX::new(2, std::f64::consts::PI.into());
        for i in 0..number_qubits {
            circuit += operations::MeasureQubit::new(i, "ro".to_string(), i);
        }
        circuit += operations::PragmaSetNumberOfMeasurements::new(40, "ro".to_string()); // assert!(api_backend_new.is_ok());

        let mut input = PauliZProductInput::new(6, false);
        let index = input
            .add_pauliz_product("ro".to_string(), vec![0, 2, 4])
            .unwrap();
        let mut linear: HashMap<usize, f64> = HashMap::new();
        linear.insert(index, 3.0);
        input
            .add_linear_exp_val("test".to_string(), linear)
            .unwrap();
        let measurement = PauliZProduct {
            input,
            constant_circuit: None,
            circuits: vec![circuit.clone()],
        };
        let program = QuantumProgram::PauliZProduct {
            measurement,
            input_parameter_names: vec![],
        };

        let api_backend_new = APIBackend::new(
            qryd_device,
            None,
            Some(20),
            None,
            Some(env::var("QRYD_API_HQS").is_ok()),
            None,
        )
        .unwrap();

        let program_result = program.run(api_backend_new, &[]).unwrap().unwrap();
        assert_eq!(program_result.get("test"), Some(&-3.0));
    }
}

#[tokio::test]
async fn async_evaluating_backend() {
    let number_qubits = 6;
    let device = QrydEmuSquareDevice::new(Some(2), None, None);
    let qryd_device: QRydAPIDevice = QRydAPIDevice::from(&device);
    let mut circuit = Circuit::new();
    circuit += operations::DefinitionBit::new("ro".to_string(), number_qubits, true);
    circuit += operations::RotateX::new(0, std::f64::consts::PI.into());
    circuit += operations::RotateX::new(4, std::f64::consts::PI.into());
    circuit += operations::RotateX::new(2, std::f64::consts::PI.into());
    for i in 0..number_qubits {
        circuit += operations::MeasureQubit::new(i, "ro".to_string(), i);
    }
    circuit += operations::PragmaSetNumberOfMeasurements::new(40, "ro".to_string()); // assert!(api_backend_new.is_ok());

    let mut input = PauliZProductInput::new(6, false);
    let index = input
        .add_pauliz_product("ro".to_string(), vec![0, 2, 4])
        .unwrap();
    let mut linear: HashMap<usize, f64> = HashMap::new();
    linear.insert(index, 3.0);
    input
        .add_linear_exp_val("test".to_string(), linear)
        .unwrap();
    let measurement = PauliZProduct {
        input,
        constant_circuit: None,
        circuits: vec![circuit.clone()],
    };
    let program = QuantumProgram::PauliZProduct {
        measurement,
        input_parameter_names: vec![],
    };

    let server_wiremock = MockServer::start().await;
    let uri = server_wiremock.uri();
    let qryd_job_status_completed = QRydJobStatus {
        status: "completed".to_string(),
        msg: "the job has been completed".to_string(),
    };
    let qryd_job_status_error = QRydJobStatus {
        status: "error".to_string(),
        msg: "an error as occured".to_string(),
    };
    let qryd_job_status_cancelled = QRydJobStatus {
        status: "cancelled".to_string(),
        msg: "the job has been cancelled".to_string(),
    };
    let _mock_post = Mock::given(method("POST"))
        .respond_with(ResponseTemplate::new(201).insert_header(
            "Location",
            &format!("{}/DummyLocation", server_wiremock.uri()),
        ))
        .expect(1)
        .mount(&server_wiremock)
        .await;
    let _mock_status0 = Mock::given(method("GET"))
        .and(path("/DummyLocation/status"))
        .respond_with(ResponseTemplate::new(200).set_body_json(&qryd_job_status_completed))
        .expect(1)
        .mount(&server_wiremock)
        .await;

    let result_counts = ResultCounts {
        counts: HashMap::from([("0x1".to_string(), 100), ("0x4".to_string(), 20)]),
    };
    let qryd_job_result_completed = QRydJobResult {
        compilation_time: 1.0,
        data: result_counts,
        time_taken: 0.23,
        noise: "noise".to_string(),
        method: "method".to_string(),
        device: "QrydEmuSquareDevice".to_string(),
        num_qubits: 4,
        num_clbits: 4,
        fusion_max_qubits: 4,
        fusion_avg_qubits: 4.0,
        fusion_generated_gates: 100,
        executed_single_qubit_gates: 50,
        executed_two_qubit_gates: 50,
    };
    let _mock_result0 = Mock::given(method("GET"))
        .and(path("/DummyLocation/result"))
        .respond_with(ResponseTemplate::new(200).set_body_json(&qryd_job_result_completed))
        .expect(1)
        .mount(&server_wiremock)
        .await;

    let api_backend_new = APIBackend::new(
        qryd_device,
        None,
        Some(20),
        Some(server_wiremock.address().port().to_string()),
        None,
        None,
    )
    .unwrap();

    let api_backend_new_cloned = api_backend_new.clone();
    let program_cloned = program.clone();
    let program_result =
        tokio::task::spawn_blocking(move || program_cloned.run(api_backend_new_cloned, &[]))
            .await
            .unwrap()
            .unwrap()
            .unwrap();

    assert_eq!(program_result.get("test"), Some(&-3.0));

    server_wiremock.verify().await;
    server_wiremock.reset().await;

    let _mock_post = Mock::given(method("POST"))
        .respond_with(ResponseTemplate::new(201).insert_header(
            "Location",
            &format!("{}/DummyLocation", server_wiremock.uri()),
        ))
        .expect(1)
        .mount(&server_wiremock)
        .await;
    let _mock_status1 = Mock::given(method("GET"))
        .and(path("/DummyLocation/status"))
        .respond_with(ResponseTemplate::new(200).set_body_json(&qryd_job_status_error))
        .expect(20)
        .mount(&server_wiremock)
        .await;

    let api_backend_new_cloned = api_backend_new.clone();
    let program_cloned = program.clone();
    let program_result =
        tokio::task::spawn_blocking(move || program_cloned.run(api_backend_new_cloned, &[]))
            .await
            .unwrap();

    assert!(program_result.is_err());
    assert_eq!(
        program_result.unwrap_err(),
        RoqoqoBackendError::GenericError {
            msg: format!(
                "WebAPI returned an error status for the job {}/DummyLocation.",
                uri
            )
        }
    );
    server_wiremock.verify().await;
    server_wiremock.reset().await;

    let _mock_post = Mock::given(method("POST"))
        .respond_with(ResponseTemplate::new(201).insert_header(
            "Location",
            &format!("{}/DummyLocation", server_wiremock.uri()),
        ))
        .expect(1)
        .mount(&server_wiremock)
        .await;
    let _mock_status2 = Mock::given(method("GET"))
        .and(path("/DummyLocation/status"))
        .respond_with(ResponseTemplate::new(200).set_body_json(&qryd_job_status_cancelled))
        .expect(20)
        .mount(&server_wiremock)
        .await;

    let api_backend_new_cloned = api_backend_new.clone();
    let program_cloned = program.clone();
    let program_result =
        tokio::task::spawn_blocking(move || program_cloned.run(api_backend_new_cloned, &[]))
            .await
            .unwrap();
    assert!(program_result.is_err());
    assert_eq!(
        program_result.unwrap_err(),
        RoqoqoBackendError::GenericError {
            msg: format!("Job {}/DummyLocation got cancelled.", uri)
        }
    );
    server_wiremock.verify().await;
    server_wiremock.reset().await;

    let _mock_post = Mock::given(method("POST"))
        .respond_with(ResponseTemplate::new(201).insert_header(
            "Location",
            &format!("{}/DummyLocation", server_wiremock.uri()),
        ))
        .expect(1)
        .mount(&server_wiremock)
        .await;
    let unknown_status = QRydJobStatus {
        status: "unknown".to_string(),
        msg: "".to_string(),
    };
    let _mock_status3 = Mock::given(method("GET"))
        .and(path("/DummyLocation/status"))
        .respond_with(ResponseTemplate::new(200).set_body_json(&unknown_status))
        .expect(20)
        .mount(&server_wiremock)
        .await;
    let api_backend_new_cloned = api_backend_new.clone();
    let program_result =
        tokio::task::spawn_blocking(move || program.run(api_backend_new_cloned, &[]))
            .await
            .unwrap();
    assert!(program_result.is_err());
    assert_eq!(
        program_result.unwrap_err(),
        RoqoqoBackendError::GenericError {
            msg: "WebAPI did not return finished result in timeout: 20 * 30s".to_string(),
        }
    );
    server_wiremock.verify().await;
}

/// Test api_delete successful functionality (token)
#[test]
fn api_delete() {
    if env::var("QRYD_API_TOKEN").is_ok() {
        let device = TweezerDevice::from_api(None, None, None, None, None, None).unwrap();
        let qryd_device: QRydAPIDevice = QRydAPIDevice::from(&device);
        let number_qubits = 6;
        let mut circuit = Circuit::new();
        circuit += operations::DefinitionBit::new("ro".to_string(), number_qubits, true);
        circuit += operations::RotateX::new(0, std::f64::consts::PI.into());
        circuit += operations::RotateY::new(4, std::f64::consts::FRAC_PI_2.into());
        circuit += operations::RotateZ::new(4, std::f64::consts::FRAC_PI_2.into());
        circuit += operations::PauliX::new(2);
        circuit += operations::PauliY::new(2);
        circuit += operations::PauliZ::new(2);
        circuit += operations::Hadamard::new(3);
        circuit += operations::SqrtPauliX::new(5);
        circuit += operations::InvSqrtPauliX::new(5);
        circuit += operations::PhaseShiftState1::new(4, std::f64::consts::FRAC_PI_2.into());
        circuit += operations::RotateXY::new(
            4,
            std::f64::consts::FRAC_PI_2.into(),
            std::f64::consts::FRAC_PI_4.into(),
        );
        circuit += operations::CNOT::new(1, 2);
        circuit += operations::SWAP::new(1, 2);
        circuit += operations::ISwap::new(1, 2);
        circuit += operations::ControlledPauliY::new(1, 2);
        circuit += operations::ControlledPauliZ::new(1, 2);
        circuit += operations::ControlledPhaseShift::new(1, 2, std::f64::consts::FRAC_PI_4.into());
        for i in 0..number_qubits {
            circuit += operations::MeasureQubit::new(i, "ro".to_string(), number_qubits - i - 1);
        }
        circuit += operations::PragmaSetNumberOfMeasurements::new(40, "ro".to_string()); // assert!(api_backend_new.is_ok());
        let measurement = ClassicalRegister {
            constant_circuit: None,
            circuits: vec![circuit.clone()],
        };
        let program = QuantumProgram::ClassicalRegister {
            measurement,
            input_parameter_names: vec![],
        };

        let api_backend_new = APIBackend::new(
            qryd_device,
            None,
            None,
            None,
            Some(env::var("QRYD_API_HQS").is_ok()),
            None,
        )
        .unwrap();

        let job_loc = api_backend_new
            .post_job(
                // "qryd_emu_localcomp_square".to_string(),
                // Some(0),
                // Some(0.23),
                program,
            )
            .unwrap();
        let delete_job = api_backend_new.delete_job(job_loc);
        assert!(delete_job.is_ok());
    }
}

/// Test api_delete successful functionality (mocked)
#[tokio::test]
async fn async_api_delete() {
    let device = QrydEmuSquareDevice::new(Some(1), None, None);
    let qryd_device: QRydAPIDevice = QRydAPIDevice::from(&device);
    let number_qubits = 6;
    let mut circuit = Circuit::new();
    circuit += operations::DefinitionBit::new("ro".to_string(), number_qubits, true);
    circuit += operations::RotateX::new(0, std::f64::consts::PI.into());
    circuit += operations::RotateY::new(4, std::f64::consts::FRAC_PI_2.into());
    circuit += operations::RotateZ::new(4, std::f64::consts::FRAC_PI_2.into());
    circuit += operations::PauliX::new(2);
    circuit += operations::PauliY::new(2);
    circuit += operations::PauliZ::new(2);
    circuit += operations::Hadamard::new(3);
    circuit += operations::SqrtPauliX::new(5);
    circuit += operations::InvSqrtPauliX::new(5);
    circuit += operations::PhaseShiftState1::new(4, std::f64::consts::FRAC_PI_2.into());
    circuit += operations::RotateXY::new(
        4,
        std::f64::consts::FRAC_PI_2.into(),
        std::f64::consts::FRAC_PI_4.into(),
    );
    circuit += operations::CNOT::new(1, 2);
    circuit += operations::SWAP::new(1, 2);
    circuit += operations::ISwap::new(1, 2);
    circuit += operations::ControlledPauliY::new(1, 2);
    circuit += operations::ControlledPauliZ::new(1, 2);
    circuit += operations::ControlledPhaseShift::new(1, 2, std::f64::consts::FRAC_PI_4.into());
    for i in 0..number_qubits {
        circuit += operations::MeasureQubit::new(i, "ro".to_string(), number_qubits - i - 1);
    }
    circuit += operations::PragmaSetNumberOfMeasurements::new(40, "ro".to_string()); // assert!(api_backend_new.is_ok());
    let measurement = ClassicalRegister {
        constant_circuit: None,
        circuits: vec![circuit.clone()],
    };
    let program = QuantumProgram::ClassicalRegister {
        measurement,
        input_parameter_names: vec![],
    };

    let server_wiremock = MockServer::start().await;
    let _mock_post = Mock::given(method("POST"))
        .respond_with(ResponseTemplate::new(201).insert_header(
            "Location",
            &format!("{}/DummyLocation", server_wiremock.uri()),
        ))
        .expect(1)
        .mount(&server_wiremock)
        .await;
    let _mock_delete = Mock::given(method("DELETE"))
        .respond_with(ResponseTemplate::new(200))
        .expect(1)
        .mount(&server_wiremock)
        .await;
    let api_backend_new = APIBackend::new(
        qryd_device,
        None,
        None,
        Some(server_wiremock.address().port().to_string()),
        None,
        None,
    )
    .unwrap();

    let api_backend_new_cloned = api_backend_new.clone();
    let job_loc = tokio::task::spawn_blocking(move || api_backend_new_cloned.post_job(program))
        .await
        .unwrap()
        .unwrap();

    let delete_job = tokio::task::spawn_blocking(move || api_backend_new.delete_job(job_loc))
        .await
        .unwrap();
    assert!(delete_job.is_ok());

    server_wiremock.verify().await;
}

// Test error cases. Case const: invalid constant_circuit (token + mocked)
#[tokio::test]
async fn async_api_backend_errorcase_const() {
    let number_qubits = 6;
    let device = QrydEmuSquareDevice::new(Some(2), None, None);
    let qryd_device: QRydAPIDevice = QRydAPIDevice::from(&device);
    let api_backend_new: APIBackend = if env::var("QRYD_API_TOKEN").is_ok() {
        APIBackend::new(qryd_device, None, None, None, None, None).unwrap()
    } else {
        let server_wiremock = MockServer::start().await;
        APIBackend::new(
            qryd_device,
            None,
            None,
            Some(server_wiremock.address().port().to_string()),
            None,
            None,
        )
        .unwrap()
    };
    // // CAUTION: environment variable QRYD_API_TOKEN needs to be set on the terminal to pass this test!
    let qubit_mapping: HashMap<usize, usize> = (0..number_qubits).map(|x| (x, x)).collect();
    let mut circuit = Circuit::new();
    circuit += operations::DefinitionBit::new("ro".to_string(), number_qubits, true);
    circuit += operations::RotateX::new(0, std::f64::consts::PI.into());
    circuit += operations::RotateX::new(4, std::f64::consts::FRAC_PI_2.into());
    circuit +=
        operations::PragmaRepeatedMeasurement::new("ro".to_string(), 40, Some(qubit_mapping));
    let mut const_circuit = Circuit::new();
    const_circuit += operations::SGate::new(0);
    let measurement = ClassicalRegister {
        constant_circuit: Some(const_circuit.clone()),
        circuits: vec![circuit.clone()],
    };
    let program = QuantumProgram::ClassicalRegister {
        measurement,
        input_parameter_names: vec![],
    };
    if env::var("QRYD_API_TOKEN").is_ok() {
        let job_loc = api_backend_new.post_job(program);
        assert!(job_loc.is_err());
    } else {
        let api_backend_new_cloned = api_backend_new.clone();
        let job_loc = tokio::task::spawn_blocking(move || api_backend_new_cloned.post_job(program))
            .await
            .unwrap();
        assert!(job_loc.is_err());
        assert!(job_loc
            .unwrap_err()
            .to_string()
            .contains("Operation SGate is not supported"));
    }
}

/// Test error cases. Case 3: invalid API TOKEN
#[test]
fn api_backend_errorcase3() {
    let number_qubits = 6;
    let device = QrydEmuSquareDevice::new(Some(2), None, None);
    let qryd_device: QRydAPIDevice = QRydAPIDevice::from(&device);

    if env::var("QRYD_API_TOKEN").is_err() {
        let api_backend_err = APIBackend::new(qryd_device.clone(), None, None, None, None, None);
        assert!(api_backend_err.is_err());
        assert_eq!(
            api_backend_err.unwrap_err(),
            RoqoqoBackendError::MissingAuthentication {
                msg: "QRYD access token is missing".to_string()
            }
        );
    }
    let api_backend_new = APIBackend::new(
        qryd_device,
        Some("DummyString".to_string()),
        None,
        None,
        None,
        None,
    )
    .unwrap();

    let mut circuit = Circuit::new();
    circuit += operations::DefinitionBit::new("ro".to_string(), number_qubits, true);
    circuit += operations::RotateX::new(0, std::f64::consts::PI.into());
    circuit += operations::RotateX::new(4, std::f64::consts::FRAC_PI_2.into());
    circuit += operations::MeasureQubit::new(0, "ro".to_string(), 0);
    circuit += operations::PragmaSetNumberOfMeasurements::new(10, "ro".to_string());
    let measurement = ClassicalRegister {
        constant_circuit: None,
        circuits: vec![circuit.clone()],
    };
    let program = QuantumProgram::ClassicalRegister {
        measurement,
        input_parameter_names: vec![],
    };
    let job_loc = api_backend_new.post_job(program);
    assert!(job_loc.is_err());

    let job_loc_dummy: String = "DummyString".to_string();
    let job_status = api_backend_new.get_job_status(job_loc_dummy.clone());
    assert!(job_status.is_err());

    let job_result = api_backend_new.get_job_result(job_loc_dummy.clone());
    assert!(job_result.is_err());

    let job_delete = api_backend_new.delete_job(job_loc_dummy);
    assert!(job_delete.is_err());
}

/// Test error cases. Case 5: invalid job_id (token)
#[test]
fn api_backend_errorcase4() {
    if env::var("QRYD_API_TOKEN").is_ok() {
        let device = QrydEmuSquareDevice::new(Some(2), None, None);
        let qryd_device: QRydAPIDevice = QRydAPIDevice::from(&device);
        let api_backend_new = APIBackend::new(
            qryd_device,
            None,
            None,
            None,
            Some(env::var("QRYD_API_HQS").is_ok()),
            None,
        )
        .unwrap();

        let job_loc = "DummyString".to_string();
        let job_status = api_backend_new.get_job_status(job_loc.clone());
        assert!(job_status.is_err());

        let job_result = api_backend_new.get_job_result(job_loc.clone());
        assert!(job_result.is_err());

        let job_delete = api_backend_new.delete_job(job_loc);
        assert!(job_delete.is_err());
    }
}

/// Test error cases. Case 4: invalid job_id (mocked)
#[tokio::test]
async fn async_api_backend_errorcase4() {
    let device = QrydEmuSquareDevice::new(Some(2), None, None);
    let qryd_device: QRydAPIDevice = QRydAPIDevice::from(&device);
    let wiremock_server = MockServer::start().await;
    let uri = wiremock_server.uri();

    let api_backend_new: APIBackend = APIBackend::new(
        qryd_device,
        None,
        None,
        Some(wiremock_server.address().port().to_string()),
        None,
        None,
    )
    .unwrap();

    let job_loc: String = format!("{}/DummyString", uri);

    let api_backend_new_cloned = api_backend_new.clone();
    let job_loc_clone = job_loc.clone();
    let job_status =
        tokio::task::spawn_blocking(move || api_backend_new_cloned.get_job_status(job_loc_clone))
            .await
            .unwrap();
    assert!(job_status.is_err());

    let api_backend_new_cloned = api_backend_new.clone();
    let job_loc_clone = job_loc.clone();
    let job_result =
        tokio::task::spawn_blocking(move || api_backend_new_cloned.get_job_result(job_loc_clone))
            .await
            .unwrap();
    assert!(job_result.is_err());

    let api_backend_new_cloned = api_backend_new.clone();
    let job_loc_clone = job_loc.clone();
    let job_delete =
        tokio::task::spawn_blocking(move || api_backend_new_cloned.delete_job(job_loc_clone))
            .await
            .unwrap();
    assert!(job_delete.is_err());

    wiremock_server.verify().await;
}

/// Test error cases. Case 5: invalid QuantumProgram (token)
#[test]
fn api_backend_errorcase5() {
    if env::var("QRYD_API_TOKEN").is_ok() {
        let device = QrydEmuSquareDevice::new(Some(2), None, None);
        let qryd_device: QRydAPIDevice = QRydAPIDevice::from(&device);

        let measurement = ClassicalRegister {
            constant_circuit: None,
            circuits: vec![],
        };
        let empty_program = QuantumProgram::ClassicalRegister {
            measurement,
            input_parameter_names: vec![],
        };

        let mut circuit = Circuit::new();
        circuit += operations::RotateZ::new(0, CalculatorFloat::from("parametrized"));
        assert!(circuit.is_parametrized());
        let measurement = ClassicalRegister {
            constant_circuit: None,
            circuits: vec![circuit],
        };
        let parametrized_program = QuantumProgram::ClassicalRegister {
            measurement,
            input_parameter_names: vec![],
        };

        let measurement = Cheated {
            constant_circuit: None,
            circuits: vec![],
            input: CheatedInput::new(4),
        };
        let cheated_program = QuantumProgram::Cheated {
            measurement,
            input_parameter_names: vec![],
        };

        let api_backend_new = APIBackend::new(
            qryd_device,
            None,
            None,
            None,
            Some(env::var("QRYD_API_HQS").is_ok()),
            None,
        )
        .unwrap();

        let job_loc0 = api_backend_new.post_job(empty_program);
        assert!(job_loc0.is_err());
        assert_eq!(
            job_loc0.unwrap_err(),
            RoqoqoBackendError::GenericError {
                msg: "QRyd API Backend only supports posting ClassicalRegister with one circuit"
                    .to_string()
            }
        );

        let job_loc1 = api_backend_new.post_job(parametrized_program);
        assert!(job_loc1.is_err());
        assert_eq!(
            job_loc1.unwrap_err(),
            RoqoqoBackendError::GenericError {
                msg: "Qoqo circuit contains symbolic parameters. The QrydWebAPI does not support symbolic parameters."
                    .to_string()
            }
        );

        let job_loc2 = api_backend_new.post_job(cheated_program);
        assert!(job_loc2.is_err());
        assert_eq!(
            job_loc2.unwrap_err(),
            RoqoqoBackendError::GenericError {
                msg: "QRyd API Backend only supports posting ClassicalRegister QuantumPrograms"
                    .to_string()
            }
        );
    }
}

/// Test error cases. Case 5: invalid QuantumProgram (mocked)
#[tokio::test]
async fn async_api_backend_errorcase5() {
    let device = QrydEmuSquareDevice::new(Some(2), None, None);
    let qryd_device: QRydAPIDevice = QRydAPIDevice::from(&device);

    let measurement = ClassicalRegister {
        constant_circuit: None,
        circuits: vec![],
    };
    let empty_program = QuantumProgram::ClassicalRegister {
        measurement,
        input_parameter_names: vec![],
    };

    let mut circuit = Circuit::new();
    circuit += operations::RotateZ::new(0, CalculatorFloat::from("parametrized"));
    assert!(circuit.is_parametrized());
    let measurement = ClassicalRegister {
        constant_circuit: None,
        circuits: vec![circuit],
    };
    let parametrized_program = QuantumProgram::ClassicalRegister {
        measurement,
        input_parameter_names: vec![],
    };

    let measurement = Cheated {
        constant_circuit: None,
        circuits: vec![],
        input: CheatedInput::new(4),
    };
    let cheated_program = QuantumProgram::Cheated {
        measurement,
        input_parameter_names: vec![],
    };

    let wiremock_server = MockServer::start().await;
    let api_backend_new = APIBackend::new(
        qryd_device,
        None,
        None,
        Some(wiremock_server.address().port().to_string()),
        None,
        None,
    )
    .unwrap();

    let api_backend_new_cloned = api_backend_new.clone();
    let job_loc0 =
        tokio::task::spawn_blocking(move || api_backend_new_cloned.post_job(empty_program))
            .await
            .unwrap();
    assert!(job_loc0.is_err());
    assert_eq!(
        job_loc0.unwrap_err(),
        RoqoqoBackendError::GenericError {
            msg: "QRyd API Backend only supports posting ClassicalRegister with one circuit"
                .to_string()
        }
    );

    let api_backend_new_cloned = api_backend_new.clone();
    let job_loc1 =
        tokio::task::spawn_blocking(move || api_backend_new_cloned.post_job(parametrized_program))
            .await
            .unwrap();
    assert!(job_loc1.is_err());
    assert_eq!(
            job_loc1.unwrap_err(),
            RoqoqoBackendError::GenericError {
                msg: "Qoqo circuit contains symbolic parameters. The QrydWebAPI does not support symbolic parameters."
                    .to_string()
            }
        );

    let job_loc2 = tokio::task::spawn_blocking(move || api_backend_new.post_job(cheated_program))
        .await
        .unwrap();
    assert!(job_loc2.is_err());
    assert_eq!(
        job_loc2.unwrap_err(),
        RoqoqoBackendError::GenericError {
            msg: "QRyd API Backend only supports posting ClassicalRegister QuantumPrograms"
                .to_string()
        }
    );

    wiremock_server.verify().await;
}

/// Test error cases. Case 6: missing Location header (mocked)
#[tokio::test]
async fn async_api_backend_errorcase6() {
    let wiremock_server = MockServer::start().await;
    let _mock = Mock::given(method("POST"))
        .respond_with(ResponseTemplate::new(201))
        .expect(1)
        .mount(&wiremock_server)
        .await;
    let device = QrydEmuSquareDevice::new(Some(1), None, None);
    let qryd_device: QRydAPIDevice = QRydAPIDevice::from(&device);
    let api_backend_new = APIBackend::new(
        qryd_device,
        None,
        None,
        Some(wiremock_server.address().port().to_string()),
        None,
        None,
    )
    .unwrap();
    let mut circuit = Circuit::new();
    circuit += operations::DefinitionBit::new("ro".to_string(), 6, true);
    circuit += operations::RotateX::new(0, std::f64::consts::FRAC_PI_2.into());
    circuit += operations::RotateX::new(2, std::f64::consts::FRAC_PI_2.into());
    circuit += operations::RotateX::new(4, std::f64::consts::FRAC_PI_2.into());
    circuit += operations::MeasureQubit::new(0, "ro".to_string(), 0);
    circuit += operations::PragmaSetNumberOfMeasurements::new(10, "ro".to_string());
    let measurement = ClassicalRegister {
        constant_circuit: None,
        circuits: vec![circuit.clone()],
    };
    let program = QuantumProgram::ClassicalRegister {
        measurement,
        input_parameter_names: vec![],
    };

    let api_backend_new_cloned = api_backend_new.clone();
    let program_cloned = program.clone();
    let job_loc =
        tokio::task::spawn_blocking(move || api_backend_new_cloned.post_job(program_cloned))
            .await
            .unwrap();

    assert!(job_loc.is_err());
    assert_eq!(
        job_loc.unwrap_err(),
        RoqoqoBackendError::NetworkError {
            msg: "Server response missing the Location header".to_string()
        }
    );

    wiremock_server.verify().await;

    // FIXME this requires .insert_header() not to throw an error when a non-visible character is given
    // wiremock_server.reset().await;

    // let _mock = Mock::given(method("POST"))
    //     .respond_with(ResponseTemplate::new(201).insert_header("Location", "\x1B"))
    //     .expect(1)
    //     .mount(&wiremock_server)
    //     .await;

    // let job_loc = tokio::task::spawn_blocking(move || api_backend_new.post_job(program))
    //     .await
    //     .unwrap();

    // assert!(job_loc.is_err());
    // assert!(matches!(
    //     job_loc.unwrap_err(),
    //     RoqoqoBackendError::NetworkError { .. }
    // ));

    // wiremock_server.verify().await;
}

/// Test error case. Case 7: unreachable server
#[test]
fn api_backend_errorcase7() {
    let device = QrydEmuSquareDevice::new(Some(1), None, None);
    let qryd_device: QRydAPIDevice = QRydAPIDevice::from(&device);
    let api_backend_new = APIBackend::new(
        qryd_device,
        None,
        None,
        Some("12345".to_string()),
        Some(env::var("QRYD_API_HQS").is_ok()),
        None,
    )
    .unwrap();
    let mut circuit = Circuit::new();
    circuit += operations::DefinitionBit::new("ro".to_string(), 6, true);
    circuit += operations::RotateX::new(0, std::f64::consts::FRAC_PI_2.into());
    circuit += operations::RotateX::new(2, std::f64::consts::FRAC_PI_2.into());
    circuit += operations::RotateX::new(4, std::f64::consts::FRAC_PI_2.into());
    circuit += operations::MeasureQubit::new(0, "ro".to_string(), 0);
    circuit += operations::PragmaSetNumberOfMeasurements::new(10, "ro".to_string());
    let measurement = ClassicalRegister {
        constant_circuit: None,
        circuits: vec![circuit.clone()],
    };
    let program = QuantumProgram::ClassicalRegister {
        measurement,
        input_parameter_names: vec![],
    };

    let job_loc = api_backend_new.post_job(program);

    assert!(job_loc.is_err());
    assert!(matches!(
        job_loc.unwrap_err(),
        RoqoqoBackendError::NetworkError { .. }
    ));

    let job_status =
        api_backend_new.get_job_status("http://127.0.0.1:12345/DummyLocation".to_string());

    assert!(job_status.is_err());
    assert!(matches!(
        job_status.unwrap_err(),
        RoqoqoBackendError::NetworkError { .. }
    ));

    let job_result =
        api_backend_new.get_job_result("http://127.0.0.1:12345/DummyLocation".to_string());

    assert!(job_result.is_err());
    assert!(matches!(
        job_result.unwrap_err(),
        RoqoqoBackendError::NetworkError { .. }
    ));

    let job_delete = api_backend_new.delete_job("http://127.0.0.1:12345/DummyLocation".to_string());

    assert!(job_delete.is_err());
    assert!(matches!(
        job_delete.unwrap_err(),
        RoqoqoBackendError::NetworkError { .. }
    ));
}

/// Test error case. Case 8: unexpected status code (mocked)
#[tokio::test]
async fn async_api_backend_errorcase8() {
    let wiremock_server = MockServer::start().await;
    let uri = wiremock_server.uri();
    let _mock_post = Mock::given(method("POST"))
        .respond_with(ResponseTemplate::new(404))
        .expect(1)
        .mount(&wiremock_server)
        .await;
    let _mock_status = Mock::given(method("GET"))
        .and(path("/DummyLocation/status"))
        .respond_with(ResponseTemplate::new(404))
        .expect(1)
        .mount(&wiremock_server)
        .await;
    let _mock_result = Mock::given(method("GET"))
        .and(path("/DummyLocation/result"))
        .respond_with(ResponseTemplate::new(404))
        .expect(1)
        .mount(&wiremock_server)
        .await;
    let _mock_delete = Mock::given(method("DELETE"))
        .respond_with(ResponseTemplate::new(404))
        .expect(1)
        .mount(&wiremock_server)
        .await;

    let device = QrydEmuSquareDevice::new(Some(1), None, None);
    let qryd_device: QRydAPIDevice = QRydAPIDevice::from(&device);
    let api_backend_new = APIBackend::new(
        qryd_device,
        None,
        None,
        Some(wiremock_server.address().port().to_string()),
        None,
        None,
    )
    .unwrap();
    let mut circuit = Circuit::new();
    circuit += operations::DefinitionBit::new("ro".to_string(), 6, true);
    circuit += operations::RotateX::new(0, std::f64::consts::FRAC_PI_2.into());
    circuit += operations::RotateX::new(2, std::f64::consts::FRAC_PI_2.into());
    circuit += operations::RotateX::new(4, std::f64::consts::FRAC_PI_2.into());
    circuit += operations::MeasureQubit::new(0, "ro".to_string(), 0);
    circuit += operations::PragmaSetNumberOfMeasurements::new(10, "ro".to_string());
    let measurement = ClassicalRegister {
        constant_circuit: None,
        circuits: vec![circuit.clone()],
    };
    let program = QuantumProgram::ClassicalRegister {
        measurement,
        input_parameter_names: vec![],
    };

    let api_backend_new_cloned = api_backend_new.clone();
    let program_cloned = program.clone();
    let job_loc =
        tokio::task::spawn_blocking(move || api_backend_new_cloned.post_job(program_cloned))
            .await
            .unwrap();
    assert!(job_loc.is_err());
    assert_eq!(
        job_loc.unwrap_err(),
        RoqoqoBackendError::NetworkError {
            msg: "Request to server failed with HTTP status code 404".to_string()
        }
    );

    let api_backend_new_cloned = api_backend_new.clone();
    let uri_cloned = uri.clone();
    let job_status = tokio::task::spawn_blocking(move || {
        api_backend_new_cloned.get_job_status(format!("{}/DummyLocation", uri_cloned))
    })
    .await
    .unwrap();

    assert!(job_status.is_err());
    assert_eq!(
        job_status.unwrap_err(),
        RoqoqoBackendError::NetworkError {
            msg: "Request to server failed with HTTP status code 404".to_string()
        }
    );

    let api_backend_new_cloned = api_backend_new.clone();
    let uri_cloned = uri.clone();
    let job_result = tokio::task::spawn_blocking(move || {
        api_backend_new_cloned.get_job_result(format!("{}/DummyLocation", uri_cloned))
    })
    .await
    .unwrap();

    assert!(job_result.is_err());
    assert_eq!(
        job_result.unwrap_err(),
        RoqoqoBackendError::NetworkError {
            msg: "Request to server failed with HTTP status code 404".to_string()
        }
    );

    let api_backend_new_cloned = api_backend_new.clone();
    let uri_cloned = uri.clone();
    let job_delete = tokio::task::spawn_blocking(move || {
        api_backend_new_cloned.delete_job(format!("{}/DummyLocation", uri_cloned))
    })
    .await
    .unwrap();

    assert!(job_delete.is_err());
    assert_eq!(
        job_delete.unwrap_err(),
        RoqoqoBackendError::NetworkError {
            msg: "Request to server failed with HTTP status code 404".to_string()
        }
    );

    wiremock_server.verify().await;
}

/// Test error case. Case 9: unknown device
///  APIBackend should not support a local TweezerDevice instance,
///  only one obtained by calling TweezerDevice.from_api()
#[tokio::test]
async fn async_api_backend_errorcase9() {
    let wiremock_server = MockServer::start().await;
    let uri = wiremock_server.uri();
    let port = wiremock_server.address().port().to_string();
    let _mock_post = Mock::given(method("POST"))
        .respond_with(ResponseTemplate::new(422))
        .expect(1)
        .mount(&wiremock_server)
        .await;

    let wrong_device = TweezerDevice::new(Some(1), None, None);
    let wrong_qryd_device: QRydAPIDevice = QRydAPIDevice::from(&wrong_device);
    let port_cloned = port.clone();
    let api_backend =
        APIBackend::new(wrong_qryd_device, None, None, Some(port_cloned), None, None).unwrap();

    let mut circuit = Circuit::new();
    circuit += operations::DefinitionBit::new("ro".to_string(), 1, true);
    circuit += operations::RotateX::new(0, std::f64::consts::FRAC_PI_2.into());
    circuit += operations::MeasureQubit::new(0, "ro".to_string(), 0);
    circuit += operations::PragmaSetNumberOfMeasurements::new(10, "ro".to_string());
    let measurement = ClassicalRegister {
        constant_circuit: None,
        circuits: vec![circuit.clone()],
    };
    let program = QuantumProgram::ClassicalRegister {
        measurement,
        input_parameter_names: vec![],
    };

    let api_backend_cloned = api_backend.clone();
    let program_cloned = program.clone();
    let post =
        tokio::task::spawn_blocking(move || api_backend_cloned.post_job(program_cloned.clone()))
            .await
            .unwrap();

    assert!(post.is_err());

    wiremock_server.verify().await;
    wiremock_server.reset().await;

    let _mock_post = Mock::given(method("POST"))
        .respond_with(
            ResponseTemplate::new(201).insert_header("Location", &format!("{}/DummyLocation", uri)),
        )
        .expect(1)
        .mount(&wiremock_server)
        .await;

    let mut returned_device_default = TweezerDevice::new(None, None, None);
    returned_device_default.add_layout("default").unwrap();
    returned_device_default.current_layout = Some("default".to_string());
    returned_device_default
        .set_tweezer_single_qubit_gate_time("RotateX", 0, 0.23, None)
        .unwrap();
    returned_device_default.device_name = "qryd_tweezer_device".to_string();

    let _mock_get = Mock::given(method("GET"))
        .respond_with(ResponseTemplate::new(200).set_body_json(&returned_device_default))
        .expect(1)
        .mount(&wiremock_server)
        .await;
    let port_cloned = port.clone();
    let correct_device = tokio::task::spawn_blocking(move || {
        TweezerDevice::from_api(None, None, Some(port_cloned), None, None, None)
    })
    .await
    .unwrap()
    .unwrap();
    let correct_qryd_device: QRydAPIDevice = QRydAPIDevice::from(&correct_device);
    let api_backend = APIBackend::new(
        correct_qryd_device,
        None,
        None,
        Some(wiremock_server.address().port().to_string()),
        None,
        None,
    )
    .unwrap();

    let api_backend_cloned = api_backend.clone();
    let program_cloned = program.clone();
    let post = tokio::task::spawn_blocking(move || api_backend_cloned.post_job(program_cloned))
        .await
        .unwrap();

    assert!(post.is_ok());

    wiremock_server.verify().await;
}

#[test]
fn test_unknown_device_error() {
    if env::var("QRYD_API_TOKEN").is_ok() {
        let number_qubits = 6;
        let device = QrydEmuSquareDevice::new(Some(1), None, None);
        let qryd_device: QRydAPIDevice = QRydAPIDevice::from(&device);
        let api_backend_new = APIBackend::new(
            qryd_device,
            None,
            None,
            None,
            Some(env::var("QRYD_API_HQS").is_ok()),
            None,
        )
        .unwrap();
        let mut circuit = Circuit::new();
        circuit += operations::DefinitionBit::new("ro".to_string(), number_qubits, true);
        circuit += operations::RotateX::new(0, std::f64::consts::PI.into());
        circuit += operations::RotateY::new(4, std::f64::consts::FRAC_PI_2.into());
        circuit += operations::RotateZ::new(4, std::f64::consts::FRAC_PI_2.into());
        circuit += operations::PauliX::new(2);
        circuit += operations::PauliY::new(2);
        circuit += operations::PauliZ::new(2);
        circuit += operations::Hadamard::new(3);
        circuit += operations::SqrtPauliX::new(5);
        circuit += operations::InvSqrtPauliX::new(5);
        circuit += operations::PhaseShiftState1::new(4, std::f64::consts::FRAC_PI_2.into());
        circuit += operations::RotateXY::new(
            4,
            std::f64::consts::FRAC_PI_2.into(),
            std::f64::consts::FRAC_PI_4.into(),
        );
        circuit += operations::CNOT::new(1, 2);
        circuit += operations::SWAP::new(1, 2);
        circuit += operations::ISwap::new(1, 2);
        circuit += operations::ControlledPauliY::new(1, 2);
        circuit += operations::ControlledPauliZ::new(1, 2);
        circuit += operations::ControlledPhaseShift::new(1, 2, std::f64::consts::FRAC_PI_4.into());
        circuit += operations::PragmaControlledCircuit::new(1, Circuit::new());

        for i in 0..number_qubits {
            circuit += operations::MeasureQubit::new(i, "ro".to_string(), number_qubits - i - 1);
        }
        circuit += operations::PragmaSetNumberOfMeasurements::new(40, "ro".to_string()); // assert!(api_backend_new.is_ok());
        circuit += operations::PragmaRepeatedMeasurement::new("ro".to_string(), 40, None);

        let measurement = ClassicalRegister {
            constant_circuit: None,
            circuits: vec![circuit.clone()],
        };
        let program = QuantumProgram::ClassicalRegister {
            measurement,
            input_parameter_names: vec![],
        };
        let res = api_backend_new.post_job(program);

        assert!(res.is_err());
        let err = res.unwrap_err();

        assert!(err.to_string().contains("Unknown device"));
    }
}

// /// Test downcovert_roqoqo_version function
// #[test]
// fn test_downconvert_roqoqo_version() {
//     let measurement = Cheated {
//         constant_circuit: None,
//         circuits: vec![],
//         input: CheatedInput::new(4),
//     };
//     let program = QuantumProgram::Cheated {
//         measurement,
//         input_parameter_names: vec![],
//     };

//     let wrong_downconverted_quantumprogram = downconvert_roqoqo_version(program);
//     assert!(wrong_downconverted_quantumprogram.is_err());
//     assert_eq!(
//         wrong_downconverted_quantumprogram.unwrap_err(),
//         RoqoqoBackendError::GenericError {
//             msg:
//                 "Only ClassiclaRegister measurements are supported by the Qryd WebAPI at the moment"
//                     .to_string()
//         }
//     );

//     let mut circuit = Circuit::new();
//     circuit += operations::InputBit::new("ro".to_string(), 0, true);
//     let measurement = ClassicalRegister {
//         constant_circuit: None,
//         circuits: vec![circuit.clone()],
//     };
//     let program = QuantumProgram::ClassicalRegister {
//         measurement,
//         input_parameter_names: vec![],
//     };

//     let wrong_downconverted_quantumprogram = downconvert_roqoqo_version(program);
//     assert!(wrong_downconverted_quantumprogram.is_err());
//     assert_eq!(
//         wrong_downconverted_quantumprogram.unwrap_err(),
//         RoqoqoBackendError::GenericError {
//             msg: "InputBit operation not compatible with roqoqo 1.0 and QRyd Web API v2_0"
//                 .to_string(),
//         }
//     );

//     let mut circuit = Circuit::new();
//     circuit += operations::PragmaLoop::new(CalculatorFloat::Float(0.23), Circuit::new());
//     let measurement = ClassicalRegister {
//         constant_circuit: None,
//         circuits: vec![circuit.clone()],
//     };
//     let program = QuantumProgram::ClassicalRegister {
//         measurement,
//         input_parameter_names: vec![],
//     };

//     let wrong_downconverted_quantumprogram = downconvert_roqoqo_version(program);
//     assert!(wrong_downconverted_quantumprogram.is_err());
//     assert_eq!(
//         wrong_downconverted_quantumprogram.unwrap_err(),
//         RoqoqoBackendError::GenericError {
//             msg: "PragmaLoop operation not compatible with roqoqo 1.0 and QRyd Web API v2_0"
//                 .to_string(),
//         }
//     );

//     let mut circuit = Circuit::new();
//     circuit += operations::InputBit::new("ro".to_string(), 0, true);
//     let measurement = ClassicalRegister {
//         constant_circuit: Some(circuit.clone()),
//         circuits: vec![Circuit::new()],
//     };
//     let program = QuantumProgram::ClassicalRegister {
//         measurement,
//         input_parameter_names: vec![],
//     };

//     let wrong_downconverted_quantumprogram = downconvert_roqoqo_version(program);
//     assert!(wrong_downconverted_quantumprogram.is_err());
//     assert_eq!(
//         wrong_downconverted_quantumprogram.unwrap_err(),
//         RoqoqoBackendError::GenericError {
//             msg: "InputBit operation not compatible with roqoqo 1.0 and QRyd Web API v2_0"
//                 .to_string(),
//         }
//     );

//     let mut circuit = Circuit::new();
//     circuit += operations::PragmaLoop::new(CalculatorFloat::Float(0.23), Circuit::new());
//     let measurement = ClassicalRegister {
//         constant_circuit: Some(circuit.clone()),
//         circuits: vec![Circuit::new()],
//     };
//     let program = QuantumProgram::ClassicalRegister {
//         measurement,
//         input_parameter_names: vec![],
//     };

//     let wrong_downconverted_quantumprogram = downconvert_roqoqo_version(program);
//     assert!(wrong_downconverted_quantumprogram.is_err());
//     assert_eq!(
//         wrong_downconverted_quantumprogram.unwrap_err(),
//         RoqoqoBackendError::GenericError {
//             msg: "PragmaLoop operation not compatible with roqoqo 1.0 and QRyd Web API v2_0"
//                 .to_string(),
//         }
//     );

//     let mut circuit = Circuit::new();
//     circuit += operations::RotateX::new(0, CalculatorFloat::Float(0.23));
//     let measurement = ClassicalRegister {
//         constant_circuit: None,
//         circuits: vec![circuit.clone()],
//     };
//     let program = QuantumProgram::ClassicalRegister {
//         measurement,
//         input_parameter_names: vec![],
//     };

//     let correct_downconverted_quantum_program = downconvert_roqoqo_version(program);
//     assert!(correct_downconverted_quantum_program.is_ok());
// }<|MERGE_RESOLUTION|>--- conflicted
+++ resolved
@@ -409,80 +409,6 @@
             test_counter += 1;
             let job_status = api_backend_new.get_job_status(job_loc.clone()).unwrap();
             status.clone_from(&job_status.status);
-<<<<<<< HEAD
-            thread::sleep(fifteen);
-
-            if status == *"completed" {
-                assert_eq!(job_status.status, "completed");
-                job_result = api_backend_new.get_job_result(job_loc.clone()).unwrap();
-            }
-        }
-        let (bits, _, _) =
-            APIBackend::counts_to_result(job_result.data, "ro".to_string(), number_qubits).unwrap();
-        assert!(!bits.is_empty());
-    }
-}
-
-#[test]
-fn api_triangular() {
-    if env::var("QRYD_API_TOKEN").is_ok() {
-        let number_qubits = 6;
-        let device = QrydEmuTriangularDevice::new(Some(2), None, None, None, None);
-        let qryd_device: QRydAPIDevice = QRydAPIDevice::from(&device);
-        let mut circuit = Circuit::new();
-        circuit += operations::DefinitionBit::new("ro".to_string(), number_qubits, true);
-        circuit += operations::RotateX::new(0, std::f64::consts::PI.into());
-        circuit += operations::RotateY::new(4, std::f64::consts::FRAC_PI_2.into());
-        circuit += operations::RotateZ::new(4, std::f64::consts::FRAC_PI_2.into());
-        circuit += operations::PauliX::new(2);
-        circuit += operations::PauliY::new(2);
-        circuit += operations::PauliZ::new(2);
-        circuit += operations::Hadamard::new(3);
-        circuit += operations::SqrtPauliX::new(5);
-        circuit += operations::InvSqrtPauliX::new(5);
-        circuit += operations::PhaseShiftState1::new(4, std::f64::consts::FRAC_PI_2.into());
-        circuit += operations::RotateXY::new(
-            4,
-            std::f64::consts::FRAC_PI_2.into(),
-            std::f64::consts::FRAC_PI_4.into(),
-        );
-        circuit += operations::CNOT::new(1, 2);
-        circuit += operations::SWAP::new(1, 2);
-        circuit += operations::ISwap::new(1, 2);
-        circuit += operations::ControlledPauliY::new(1, 2);
-        circuit += operations::ControlledPauliZ::new(1, 2);
-        circuit += operations::ControlledPhaseShift::new(1, 2, std::f64::consts::FRAC_PI_4.into());
-
-        // circuit += operations::RotateX::new(2, std::f64::consts::FRAC_PI_2.into());
-        for i in 0..number_qubits {
-            circuit += operations::MeasureQubit::new(i, "ro".to_string(), number_qubits - i - 1);
-        }
-        circuit += operations::PragmaSetNumberOfMeasurements::new(40, "ro".to_string()); // assert!(api_backend_new.is_ok());
-        let measurement = ClassicalRegister {
-            constant_circuit: None,
-            circuits: vec![circuit.clone()],
-        };
-        let program = QuantumProgram::ClassicalRegister {
-            measurement,
-            input_parameter_names: vec![],
-        };
-
-        let api_backend_new = APIBackend::new(qryd_device, None, None, None, None, None).unwrap();
-
-        let job_loc = api_backend_new.post_job(program).unwrap();
-        assert!(!job_loc.is_empty());
-
-        let fifteen = time::Duration::from_secs(1);
-
-        let mut test_counter = 0;
-        let mut status = "".to_string();
-        let mut job_result = QRydJobResult::default();
-        while test_counter < 20 && status != "completed" {
-            test_counter += 1;
-            let job_status = api_backend_new.get_job_status(job_loc.clone()).unwrap();
-            status.clone_from(&job_status.status);
-=======
->>>>>>> c8ff56ee
             thread::sleep(fifteen);
 
             if status == *"completed" {
