--- conflicted
+++ resolved
@@ -30,91 +30,6 @@
 // Test submitting a valid circuit
 #[test]
 fn api_backend() {
-<<<<<<< HEAD
-    let server = MockServer::start();
-    let qryd_job_status_in_progress = QRydJobStatus {
-        status: "in progress".to_string(),
-        msg: "the job is still in progress".to_string(),
-    };
-    let qryd_job_status_completed = QRydJobStatus {
-        status: "completed".to_string(),
-        msg: "the job has been completed".to_string(),
-    };
-    let result_counts = ResultCounts {
-        counts: HashMap::from([("0x1".to_string(), 100), ("0x4".to_string(), 20)]),
-    };
-    let qryd_job_result_completed = QRydJobResult {
-        data: result_counts,
-        time_taken: 0.23,
-        noise: "noise".to_string(),
-        method: "method".to_string(),
-        device: "QrydEmuSquareDevice".to_string(),
-        num_qubits: 4,
-        num_clbits: 4,
-        fusion_max_qubits: 4,
-        fusion_avg_qubits: 4.0,
-        fusion_generated_gates: 100,
-        executed_single_qubit_gates: 50,
-        executed_two_qubit_gates: 50,
-    };
-    let mock_post = server.mock(|when, then| {
-        when.method("POST");
-        then.status(201).header(
-            "Location",
-            format!("http://127.0.0.1:{}/DummyLocation", server.port()),
-        );
-    });
-    let mut mock_status0 = server.mock(|when, then| {
-        when.method("GET").path("/DummyLocation/status");
-        then.status(200).json_body_obj(&qryd_job_status_in_progress);
-    });
-    let mock_result = server.mock(|when, then| {
-        when.method("GET").path("/DummyLocation/result");
-        then.status(200).json_body_obj(&qryd_job_result_completed);
-    });
-
-    let number_qubits = 6;
-    let device = QrydEmuSquareDevice::new(Some(2), Some(0.23));
-    let qryd_device: QRydAPIDevice = QRydAPIDevice::from(&device);
-    let api_backend_new =
-        APIBackend::new(qryd_device, None, None, Some(server.port().to_string())).unwrap();
-    let qubit_mapping: HashMap<usize, usize> =
-        (0..number_qubits).into_iter().map(|x| (x, x)).collect();
-    let mut circuit = Circuit::new();
-    circuit += operations::DefinitionBit::new("ro".to_string(), number_qubits, true);
-    circuit += operations::RotateX::new(0, std::f64::consts::PI.into());
-    circuit += operations::RotateX::new(4, std::f64::consts::FRAC_PI_2.into());
-    // circuit += operations::RotateX::new(2, std::f64::consts::FRAC_PI_2.into());
-    circuit +=
-        operations::PragmaRepeatedMeasurement::new("ro".to_string(), 40, Some(qubit_mapping)); // assert!(api_backend_new.is_ok());
-    let measurement = ClassicalRegister {
-        constant_circuit: None,
-        circuits: vec![circuit.clone()],
-    };
-    let program = QuantumProgram::ClassicalRegister {
-        measurement,
-        input_parameter_names: vec![],
-    };
-    let job_loc = api_backend_new
-        .post_job(
-            // "qryd_emu_localcomp_square".to_string(),
-            // Some(0),
-            // Some(0.23),
-            program,
-        )
-        .unwrap();
-
-    let fifteen = time::Duration::from_millis(50);
-
-    let mut test_counter = 0;
-    let mut status = "".to_string();
-    while test_counter < 20 && status != "completed" {
-        test_counter += 1;
-        let job_status = api_backend_new.get_job_status(job_loc.clone()).unwrap();
-        status = job_status.status.clone();
-        assert_eq!(job_status.status, "in progress");
-        thread::sleep(fifteen);
-=======
     if env::var("QRYD_API_TOKEN").is_ok() {
         let number_qubits = 6;
         let device = QrydEmuSquareDevice::new(Some(2), Some(0.23));
@@ -192,6 +107,110 @@
         for line in bits["ro"].iter() {
             println!("{:?}", line);
         }
+    } else {
+        let server = MockServer::start();
+        let qryd_job_status_in_progress = QRydJobStatus {
+            status: "in progress".to_string(),
+            msg: "the job is still in progress".to_string(),
+        };
+        let qryd_job_status_completed = QRydJobStatus {
+            status: "completed".to_string(),
+            msg: "the job has been completed".to_string(),
+        };
+        let result_counts = ResultCounts {
+            counts: HashMap::from([("0x1".to_string(), 100), ("0x4".to_string(), 20)]),
+        };
+        let qryd_job_result_completed = QRydJobResult {
+            data: result_counts,
+            time_taken: 0.23,
+            noise: "noise".to_string(),
+            method: "method".to_string(),
+            device: "QrydEmuSquareDevice".to_string(),
+            num_qubits: 4,
+            num_clbits: 4,
+            fusion_max_qubits: 4,
+            fusion_avg_qubits: 4.0,
+            fusion_generated_gates: 100,
+            executed_single_qubit_gates: 50,
+            executed_two_qubit_gates: 50,
+        };
+        let mock_post = server.mock(|when, then| {
+            when.method("POST");
+            then.status(201).header(
+                "Location",
+                format!("http://127.0.0.1:{}/DummyLocation", server.port()),
+            );
+        });
+        let mut mock_status0 = server.mock(|when, then| {
+            when.method("GET").path("/DummyLocation/status");
+            then.status(200).json_body_obj(&qryd_job_status_in_progress);
+        });
+        let mock_result = server.mock(|when, then| {
+            when.method("GET").path("/DummyLocation/result");
+            then.status(200).json_body_obj(&qryd_job_result_completed);
+        });
+
+        let number_qubits = 6;
+        let device = QrydEmuSquareDevice::new(Some(2), Some(0.23));
+        let qryd_device: QRydAPIDevice = QRydAPIDevice::from(&device);
+        let api_backend_new =
+            APIBackend::new(qryd_device, None, None, Some(server.port().to_string())).unwrap();
+        let qubit_mapping: HashMap<usize, usize> =
+            (0..number_qubits).into_iter().map(|x| (x, x)).collect();
+        let mut circuit = Circuit::new();
+        circuit += operations::DefinitionBit::new("ro".to_string(), number_qubits, true);
+        circuit += operations::RotateX::new(0, std::f64::consts::PI.into());
+        circuit += operations::RotateX::new(4, std::f64::consts::FRAC_PI_2.into());
+        // circuit += operations::RotateX::new(2, std::f64::consts::FRAC_PI_2.into());
+        circuit +=
+            operations::PragmaRepeatedMeasurement::new("ro".to_string(), 40, Some(qubit_mapping)); // assert!(api_backend_new.is_ok());
+        let measurement = ClassicalRegister {
+            constant_circuit: None,
+            circuits: vec![circuit.clone()],
+        };
+        let program = QuantumProgram::ClassicalRegister {
+            measurement,
+            input_parameter_names: vec![],
+        };
+        let job_loc = api_backend_new
+            .post_job(
+                // "qryd_emu_localcomp_square".to_string(),
+                // Some(0),
+                // Some(0.23),
+                program,
+            )
+            .unwrap();
+
+        let fifteen = time::Duration::from_millis(50);
+
+        let mut test_counter = 0;
+        let mut status = "".to_string();
+        while test_counter < 20 && status != "completed" {
+            test_counter += 1;
+            let job_status = api_backend_new.get_job_status(job_loc.clone()).unwrap();
+            status = job_status.status.clone();
+            assert_eq!(job_status.status, "in progress");
+            thread::sleep(fifteen);
+        }
+        mock_status0.assert_hits(20);
+        mock_status0.delete();
+        let mock_status1 = server.mock(|when, then| {
+            when.method("GET").path("/DummyLocation/status");
+            then.status(200).json_body_obj(&qryd_job_status_completed);
+        });
+
+        let job_status = api_backend_new.get_job_status(job_loc.clone()).unwrap();
+
+        assert_eq!(job_status.status, "completed");
+
+        let job_result = api_backend_new.get_job_result(job_loc.clone()).unwrap();
+        let (bits, _, _) =
+            APIBackend::counts_to_result(job_result.data, "ro".to_string(), number_qubits).unwrap();
+        assert!(!bits.is_empty());
+
+        mock_post.assert();
+        mock_status1.assert();
+        mock_result.assert();
     }
 }
 
@@ -312,119 +331,11 @@
         for line in bits["ro"].iter() {
             println!("{:?}", line);
         }
->>>>>>> d43213b7
     }
-    mock_status0.assert_hits(20);
-    mock_status0.delete();
-    let mock_status1 = server.mock(|when, then| {
-        when.method("GET").path("/DummyLocation/status");
-        then.status(200).json_body_obj(&qryd_job_status_completed);
-    });
-
-    let job_status = api_backend_new.get_job_status(job_loc.clone()).unwrap();
-
-    assert_eq!(job_status.status, "completed");
-
-    let job_result = api_backend_new.get_job_result(job_loc.clone()).unwrap();
-    let (bits, _, _) =
-        APIBackend::counts_to_result(job_result.data, "ro".to_string(), number_qubits).unwrap();
-    assert!(!bits.is_empty());
-
-    mock_post.assert();
-    mock_status1.assert();
-    mock_result.assert();
 }
 
 #[test]
 fn api_triangular() {
-<<<<<<< HEAD
-    let server = MockServer::start();
-    let qryd_job_status_completed = QRydJobStatus {
-        status: "completed".to_string(),
-        msg: "the job has been completed".to_string(),
-    };
-    let result_counts = ResultCounts {
-        counts: HashMap::from([("0x1".to_string(), 100), ("0x4".to_string(), 20)]),
-    };
-    let qryd_job_result_completed = QRydJobResult {
-        data: result_counts,
-        time_taken: 0.23,
-        noise: "noise".to_string(),
-        method: "method".to_string(),
-        device: "QrydEmuTriangularDevice".to_string(),
-        num_qubits: 4,
-        num_clbits: 4,
-        fusion_max_qubits: 4,
-        fusion_avg_qubits: 4.0,
-        fusion_generated_gates: 100,
-        executed_single_qubit_gates: 50,
-        executed_two_qubit_gates: 50,
-    };
-    let mock_post = server.mock(|when, then| {
-        when.method("POST");
-        then.status(201).header(
-            "Location",
-            format!("http://127.0.0.1:{}/DummyLocation", server.port()),
-        );
-    });
-    let mock_status = server.mock(|when, then| {
-        when.method("GET").path("/DummyLocation/status");
-        then.status(200).json_body_obj(&qryd_job_status_completed);
-    });
-    let mock_result = server.mock(|when, then| {
-        when.method("GET").path("/DummyLocation/result");
-        then.status(200).json_body_obj(&qryd_job_result_completed);
-    });
-
-    let number_qubits = 6;
-    let device = QrydEmuTriangularDevice::new(Some(2), Some(0.23));
-    let qryd_device: QRydAPIDevice = QRydAPIDevice::from(&device);
-    let api_backend_new =
-        APIBackend::new(qryd_device, None, None, Some(server.port().to_string())).unwrap();
-    // // CAUTION: environment variable QRYD_API_TOKEN needs to be set on the terminal to pass this test!
-    let qubit_mapping: HashMap<usize, usize> =
-        (0..number_qubits).into_iter().map(|x| (x, x)).collect();
-    let mut circuit = Circuit::new();
-    circuit += operations::DefinitionBit::new("ro".to_string(), number_qubits, true);
-    circuit += operations::RotateX::new(0, std::f64::consts::PI.into());
-    circuit += operations::RotateX::new(4, std::f64::consts::FRAC_PI_2.into());
-    // circuit += operations::RotateX::new(2, std::f64::consts::FRAC_PI_2.into());
-    circuit +=
-        operations::PragmaRepeatedMeasurement::new("ro".to_string(), 40, Some(qubit_mapping)); // assert!(api_backend_new.is_ok());
-    let measurement = ClassicalRegister {
-        constant_circuit: None,
-        circuits: vec![circuit.clone()],
-    };
-    let program = QuantumProgram::ClassicalRegister {
-        measurement,
-        input_parameter_names: vec![],
-    };
-    let job_loc = api_backend_new
-        .post_job(
-            // "qryd_emu_localcomp_square".to_string(),
-            // Some(0),
-            // Some(0.23),
-            program,
-        )
-        .unwrap();
-    assert!(!job_loc.is_empty());
-
-    let job_status = api_backend_new.get_job_status(job_loc.clone()).unwrap();
-    let job_result = api_backend_new.get_job_result(job_loc.clone()).unwrap();
-
-    assert_eq!(job_status.status, "completed");
-
-    let (bits, _, _) =
-        APIBackend::counts_to_result(job_result.data, "ro".to_string(), number_qubits).unwrap();
-    assert!(!bits.is_empty());
-    // for line in bits["ro"].iter() {
-    //     println!("{:?}", line);
-    // }
-
-    mock_post.assert();
-    mock_status.assert();
-    mock_result.assert();
-=======
     if env::var("QRYD_API_TOKEN").is_ok() {
         let number_qubits = 6;
         let device = QrydEmuTriangularDevice::new(Some(2), Some(0.23));
@@ -504,115 +415,97 @@
         for line in bits["ro"].iter() {
             println!("{:?}", line);
         }
+    } else {
+        let server = MockServer::start();
+        let qryd_job_status_completed = QRydJobStatus {
+            status: "completed".to_string(),
+            msg: "the job has been completed".to_string(),
+        };
+        let result_counts = ResultCounts {
+            counts: HashMap::from([("0x1".to_string(), 100), ("0x4".to_string(), 20)]),
+        };
+        let qryd_job_result_completed = QRydJobResult {
+            data: result_counts,
+            time_taken: 0.23,
+            noise: "noise".to_string(),
+            method: "method".to_string(),
+            device: "QrydEmuTriangularDevice".to_string(),
+            num_qubits: 4,
+            num_clbits: 4,
+            fusion_max_qubits: 4,
+            fusion_avg_qubits: 4.0,
+            fusion_generated_gates: 100,
+            executed_single_qubit_gates: 50,
+            executed_two_qubit_gates: 50,
+        };
+        let mock_post = server.mock(|when, then| {
+            when.method("POST");
+            then.status(201).header(
+                "Location",
+                format!("http://127.0.0.1:{}/DummyLocation", server.port()),
+            );
+        });
+        let mock_status = server.mock(|when, then| {
+            when.method("GET").path("/DummyLocation/status");
+            then.status(200).json_body_obj(&qryd_job_status_completed);
+        });
+        let mock_result = server.mock(|when, then| {
+            when.method("GET").path("/DummyLocation/result");
+            then.status(200).json_body_obj(&qryd_job_result_completed);
+        });
+
+        let number_qubits = 6;
+        let device = QrydEmuTriangularDevice::new(Some(2), Some(0.23));
+        let qryd_device: QRydAPIDevice = QRydAPIDevice::from(&device);
+        let api_backend_new =
+            APIBackend::new(qryd_device, None, None, Some(server.port().to_string())).unwrap();
+        // // CAUTION: environment variable QRYD_API_TOKEN needs to be set on the terminal to pass this test!
+        let qubit_mapping: HashMap<usize, usize> =
+            (0..number_qubits).into_iter().map(|x| (x, x)).collect();
+        let mut circuit = Circuit::new();
+        circuit += operations::DefinitionBit::new("ro".to_string(), number_qubits, true);
+        circuit += operations::RotateX::new(0, std::f64::consts::PI.into());
+        circuit += operations::RotateX::new(4, std::f64::consts::FRAC_PI_2.into());
+        // circuit += operations::RotateX::new(2, std::f64::consts::FRAC_PI_2.into());
+        circuit +=
+            operations::PragmaRepeatedMeasurement::new("ro".to_string(), 40, Some(qubit_mapping)); // assert!(api_backend_new.is_ok());
+        let measurement = ClassicalRegister {
+            constant_circuit: None,
+            circuits: vec![circuit.clone()],
+        };
+        let program = QuantumProgram::ClassicalRegister {
+            measurement,
+            input_parameter_names: vec![],
+        };
+        let job_loc = api_backend_new
+            .post_job(
+                // "qryd_emu_localcomp_square".to_string(),
+                // Some(0),
+                // Some(0.23),
+                program,
+            )
+            .unwrap();
+        assert!(!job_loc.is_empty());
+
+        let job_status = api_backend_new.get_job_status(job_loc.clone()).unwrap();
+        let job_result = api_backend_new.get_job_result(job_loc.clone()).unwrap();
+
+        assert_eq!(job_status.status, "completed");
+
+        let (bits, _, _) =
+            APIBackend::counts_to_result(job_result.data, "ro".to_string(), number_qubits).unwrap();
+        assert!(!bits.is_empty());
+        // for line in bits["ro"].iter() {
+        //     println!("{:?}", line);
+        // }
+
+        mock_post.assert();
+        mock_status.assert();
+        mock_result.assert();
     }
->>>>>>> d43213b7
 }
-
 #[test]
 fn evaluating_backend() {
-<<<<<<< HEAD
-    let server = MockServer::start();
-    let qryd_job_status_completed = QRydJobStatus {
-        status: "completed".to_string(),
-        msg: "the job has been completed".to_string(),
-    };
-    let qryd_job_status_error = QRydJobStatus {
-        status: "error".to_string(),
-        msg: "an error as occured".to_string(),
-    };
-    let qryd_job_status_cancelled = QRydJobStatus {
-        status: "cancelled".to_string(),
-        msg: "the job has been cancelled".to_string(),
-    };
-    let mock_post = server.mock(|when, then| {
-        when.method("POST");
-        then.status(201).header(
-            "Location",
-            format!("http://127.0.0.1:{}/DummyLocation", server.port()),
-        );
-    });
-    let mut mock_status0 = server.mock(|when, then| {
-        when.method("GET").path("/DummyLocation/status");
-        then.status(200).json_body_obj(&qryd_job_status_completed);
-    });
-    let result_counts = ResultCounts {
-        counts: HashMap::from([("0x1".to_string(), 100), ("0x4".to_string(), 20)]),
-    };
-    let qryd_job_result_completed = QRydJobResult {
-        data: result_counts,
-        time_taken: 0.23,
-        noise: "noise".to_string(),
-        method: "method".to_string(),
-        device: "QrydEmuSquareDevice".to_string(),
-        num_qubits: 4,
-        num_clbits: 4,
-        fusion_max_qubits: 4,
-        fusion_avg_qubits: 4.0,
-        fusion_generated_gates: 100,
-        executed_single_qubit_gates: 50,
-        executed_two_qubit_gates: 50,
-    };
-    let mut mock_result0 = server.mock(|when, then| {
-        when.method("GET").path("/DummyLocation/result");
-        then.status(200).json_body_obj(&qryd_job_result_completed);
-    });
-
-    let number_qubits = 6;
-    let device = QrydEmuSquareDevice::new(Some(2), Some(0.23));
-    let qryd_device: QRydAPIDevice = QRydAPIDevice::from(&device);
-    let api_backend_new =
-        APIBackend::new(qryd_device, None, Some(20), Some(server.port().to_string())).unwrap();
-    let qubit_mapping: HashMap<usize, usize> =
-        (0..number_qubits).into_iter().map(|x| (x, x)).collect();
-    let mut circuit = Circuit::new();
-    circuit += operations::DefinitionBit::new("ro".to_string(), number_qubits, true);
-    circuit += operations::RotateX::new(0, std::f64::consts::PI.into());
-    circuit += operations::RotateX::new(4, std::f64::consts::PI.into());
-    circuit += operations::RotateX::new(2, std::f64::consts::PI.into());
-    circuit +=
-        operations::PragmaRepeatedMeasurement::new("ro".to_string(), 40, Some(qubit_mapping)); // assert!(api_backend_new.is_ok());
-    let mut input = PauliZProductInput::new(6, false);
-    let index = input
-        .add_pauliz_product("ro".to_string(), vec![0, 2, 4])
-        .unwrap();
-    let mut linear: HashMap<usize, f64> = HashMap::new();
-    linear.insert(index, 3.0);
-    input
-        .add_linear_exp_val("test".to_string(), linear)
-        .unwrap();
-    let measurement = PauliZProduct {
-        input,
-        constant_circuit: None,
-        circuits: vec![circuit.clone()],
-    };
-    let program = QuantumProgram::PauliZProduct {
-        measurement,
-        input_parameter_names: vec![],
-    };
-    let program_result = program.run(api_backend_new.clone(), &[]).unwrap().unwrap();
-
-    assert_eq!(program_result.get("test"), Some(&-3.0));
-    mock_post.assert();
-    mock_status0.assert();
-    mock_result0.assert();
-
-    mock_status0.delete();
-    mock_result0.delete();
-
-    let mut mock_status1 = server.mock(|when, then| {
-        when.method("GET").path("/DummyLocation/status");
-        then.status(200).json_body_obj(&qryd_job_status_error);
-    });
-    let program_result = program.run(api_backend_new.clone(), &[]);
-
-    assert!(program_result.is_err());
-    assert_eq!(
-        program_result.unwrap_err(),
-        RoqoqoBackendError::GenericError {
-            msg: format!(
-                "WebAPI returned an error status for the job {}.",
-                format!("http://127.0.0.1:{}/DummyLocation", server.port())
-=======
     if env::var("QRYD_API_TOKEN").is_ok() {
         let number_qubits = 6;
         let device = QrydEmuSquareDevice::new(Some(2), Some(0.23));
@@ -650,9 +543,154 @@
         let program_result = program.run(api_backend_new, &[]).unwrap().unwrap();
         println!("{:?}", program_result);
         assert_eq!(program_result.get("test"), Some(&-3.0));
+    } else {
+        let server = MockServer::start();
+        let qryd_job_status_completed = QRydJobStatus {
+            status: "completed".to_string(),
+            msg: "the job has been completed".to_string(),
+        };
+        let qryd_job_status_error = QRydJobStatus {
+            status: "error".to_string(),
+            msg: "an error as occured".to_string(),
+        };
+        let qryd_job_status_cancelled = QRydJobStatus {
+            status: "cancelled".to_string(),
+            msg: "the job has been cancelled".to_string(),
+        };
+        let mock_post = server.mock(|when, then| {
+            when.method("POST");
+            then.status(201).header(
+                "Location",
+                format!("http://127.0.0.1:{}/DummyLocation", server.port()),
+            );
+        });
+        let mut mock_status0 = server.mock(|when, then| {
+            when.method("GET").path("/DummyLocation/status");
+            then.status(200).json_body_obj(&qryd_job_status_completed);
+        });
+        let result_counts = ResultCounts {
+            counts: HashMap::from([("0x1".to_string(), 100), ("0x4".to_string(), 20)]),
+        };
+        let qryd_job_result_completed = QRydJobResult {
+            data: result_counts,
+            time_taken: 0.23,
+            noise: "noise".to_string(),
+            method: "method".to_string(),
+            device: "QrydEmuSquareDevice".to_string(),
+            num_qubits: 4,
+            num_clbits: 4,
+            fusion_max_qubits: 4,
+            fusion_avg_qubits: 4.0,
+            fusion_generated_gates: 100,
+            executed_single_qubit_gates: 50,
+            executed_two_qubit_gates: 50,
+        };
+        let mut mock_result0 = server.mock(|when, then| {
+            when.method("GET").path("/DummyLocation/result");
+            then.status(200).json_body_obj(&qryd_job_result_completed);
+        });
+
+        let number_qubits = 6;
+        let device = QrydEmuSquareDevice::new(Some(2), Some(0.23));
+        let qryd_device: QRydAPIDevice = QRydAPIDevice::from(&device);
+        let api_backend_new =
+            APIBackend::new(qryd_device, None, Some(20), Some(server.port().to_string())).unwrap();
+        let qubit_mapping: HashMap<usize, usize> =
+            (0..number_qubits).into_iter().map(|x| (x, x)).collect();
+        let mut circuit = Circuit::new();
+        circuit += operations::DefinitionBit::new("ro".to_string(), number_qubits, true);
+        circuit += operations::RotateX::new(0, std::f64::consts::PI.into());
+        circuit += operations::RotateX::new(4, std::f64::consts::PI.into());
+        circuit += operations::RotateX::new(2, std::f64::consts::PI.into());
+        circuit +=
+            operations::PragmaRepeatedMeasurement::new("ro".to_string(), 40, Some(qubit_mapping)); // assert!(api_backend_new.is_ok());
+        let mut input = PauliZProductInput::new(6, false);
+        let index = input
+            .add_pauliz_product("ro".to_string(), vec![0, 2, 4])
+            .unwrap();
+        let mut linear: HashMap<usize, f64> = HashMap::new();
+        linear.insert(index, 3.0);
+        input
+            .add_linear_exp_val("test".to_string(), linear)
+            .unwrap();
+        let measurement = PauliZProduct {
+            input,
+            constant_circuit: None,
+            circuits: vec![circuit.clone()],
+        };
+        let program = QuantumProgram::PauliZProduct {
+            measurement,
+            input_parameter_names: vec![],
+        };
+        let program_result = program.run(api_backend_new.clone(), &[]).unwrap().unwrap();
+
+        assert_eq!(program_result.get("test"), Some(&-3.0));
+        mock_post.assert();
+        mock_status0.assert();
+        mock_result0.assert();
+
+        mock_status0.delete();
+        mock_result0.delete();
+
+        let mut mock_status1 = server.mock(|when, then| {
+            when.method("GET").path("/DummyLocation/status");
+            then.status(200).json_body_obj(&qryd_job_status_error);
+        });
+        let program_result = program.run(api_backend_new.clone(), &[]);
+
+        assert!(program_result.is_err());
+        assert_eq!(
+            program_result.unwrap_err(),
+            RoqoqoBackendError::GenericError {
+                msg: format!(
+                    "WebAPI returned an error status for the job {}.",
+                    format!("http://127.0.0.1:{}/DummyLocation", server.port())
+                )
+            }
+        );
+        mock_status1.assert_hits(20);
+
+        mock_status1.delete();
+
+        let mut mock_status2 = server.mock(|when, then| {
+            when.method("GET").path("/DummyLocation/status");
+            then.status(200).json_body_obj(&qryd_job_status_cancelled);
+        });
+        let program_result = program.run(api_backend_new.clone(), &[]);
+        assert!(program_result.is_err());
+        assert_eq!(
+            program_result.unwrap_err(),
+            RoqoqoBackendError::GenericError {
+                msg: format!(
+                    "Job {} got cancelled.",
+                    format!("http://127.0.0.1:{}/DummyLocation", server.port())
+                )
+            }
+        );
+        mock_status2.assert_hits(20);
+
+        mock_status2.delete();
+
+        let mock_status3 = server.mock(|when, then| {
+            when.method("GET").path("/DummyLocation/status");
+            then.status(200).json_body_obj(&QRydJobStatus {
+                status: "unknown".to_string(),
+                msg: "".to_string(),
+            });
+        });
+        let program_result = program.run(api_backend_new, &[]);
+        assert!(program_result.is_err());
+        assert_eq!(
+            program_result.unwrap_err(),
+            RoqoqoBackendError::GenericError {
+                msg: "WebAPI did not return finished result in timeout: 20 * 30s".to_string(),
+            }
+        );
+        mock_status3.assert_hits(20);
     }
 }
 
+/// Test api_delete successful functionality
 #[test]
 fn api_delete() {
     if env::var("QRYD_API_TOKEN").is_ok() {
@@ -704,116 +742,78 @@
                 // Some(0),
                 // Some(0.23),
                 program,
->>>>>>> d43213b7
             )
-        }
-    );
-    mock_status1.assert_hits(20);
-
-    mock_status1.delete();
-
-    let mut mock_status2 = server.mock(|when, then| {
-        when.method("GET").path("/DummyLocation/status");
-        then.status(200).json_body_obj(&qryd_job_status_cancelled);
-    });
-    let program_result = program.run(api_backend_new.clone(), &[]);
-    assert!(program_result.is_err());
-    assert_eq!(
-        program_result.unwrap_err(),
-        RoqoqoBackendError::GenericError {
-            msg: format!(
-                "Job {} got cancelled.",
-                format!("http://127.0.0.1:{}/DummyLocation", server.port())
+            .unwrap();
+        println!("Job location {}", job_loc);
+        let delete_job = api_backend_new.delete_job(job_loc);
+        assert!(delete_job.is_ok());
+    } else {
+        let server = MockServer::start();
+        let mock_post = server.mock(|when, then| {
+            when.method("POST");
+            then.status(201).header(
+                "Location",
+                format!("http://127.0.0.1:{}/DummyLocation", server.port()),
+            );
+        });
+        let mock_delete = server.mock(|when, then| {
+            when.method("DELETE");
+            then.status(200);
+        });
+        let device = QrydEmuSquareDevice::new(Some(1), Some(0.23));
+        let qryd_device: QRydAPIDevice = QRydAPIDevice::from(&device);
+        let api_backend_new =
+            APIBackend::new(qryd_device, None, None, Some(server.port().to_string())).unwrap();
+        let qubit_mapping: HashMap<usize, usize> = (0..6).into_iter().map(|x| (x, x)).collect();
+        let mut circuit = Circuit::new();
+        circuit += operations::DefinitionBit::new("ro".to_string(), 6, true);
+        circuit += operations::RotateX::new(0, std::f64::consts::FRAC_PI_2.into());
+        circuit += operations::RotateX::new(2, std::f64::consts::FRAC_PI_2.into());
+        circuit += operations::RotateX::new(4, std::f64::consts::FRAC_PI_2.into());
+        circuit +=
+            operations::PragmaRepeatedMeasurement::new("ro".to_string(), 100, Some(qubit_mapping)); // assert!(api_backend_new.is_ok());
+        let measurement = ClassicalRegister {
+            constant_circuit: None,
+            circuits: vec![circuit.clone()],
+        };
+        let program = QuantumProgram::ClassicalRegister {
+            measurement,
+            input_parameter_names: vec![],
+        };
+        let job_loc = api_backend_new
+            .post_job(
+                // "qryd_emu_localcomp_square".to_string(),
+                // Some(0),
+                // Some(0.23),
+                program,
             )
-        }
-    );
-    mock_status2.assert_hits(20);
-
-    mock_status2.delete();
-
-    let mock_status3 = server.mock(|when, then| {
-        when.method("GET").path("/DummyLocation/status");
-        then.status(200).json_body_obj(&QRydJobStatus {
-            status: "unknown".to_string(),
-            msg: "".to_string(),
-        });
-    });
-    let program_result = program.run(api_backend_new, &[]);
-    assert!(program_result.is_err());
-    assert_eq!(
-        program_result.unwrap_err(),
-        RoqoqoBackendError::GenericError {
-            msg: "WebAPI did not return finished result in timeout: 20 * 30s".to_string(),
-        }
-    );
-    mock_status3.assert_hits(20);
+            .unwrap();
+
+        let delete_job = api_backend_new.delete_job(job_loc);
+        assert!(delete_job.is_ok());
+
+        mock_post.assert();
+        mock_delete.assert();
+    }
 }
 
-<<<<<<< HEAD
-/// Test api_delete successful functionality
-#[test]
-fn api_delete() {
-    let server = MockServer::start();
-    let mock_post = server.mock(|when, then| {
-        when.method("POST");
-        then.status(201).header(
-            "Location",
-            format!("http://127.0.0.1:{}/DummyLocation", server.port()),
-        );
-    });
-    let mock_delete = server.mock(|when, then| {
-        when.method("DELETE");
-        then.status(200);
-    });
-    let device = QrydEmuSquareDevice::new(Some(1), Some(0.23));
-    let qryd_device: QRydAPIDevice = QRydAPIDevice::from(&device);
-    let api_backend_new =
-        APIBackend::new(qryd_device, None, None, Some(server.port().to_string())).unwrap();
-    let qubit_mapping: HashMap<usize, usize> = (0..6).into_iter().map(|x| (x, x)).collect();
-    let mut circuit = Circuit::new();
-    circuit += operations::DefinitionBit::new("ro".to_string(), 6, true);
-    circuit += operations::RotateX::new(0, std::f64::consts::FRAC_PI_2.into());
-    circuit += operations::RotateX::new(2, std::f64::consts::FRAC_PI_2.into());
-    circuit += operations::RotateX::new(4, std::f64::consts::FRAC_PI_2.into());
-    circuit +=
-        operations::PragmaRepeatedMeasurement::new("ro".to_string(), 100, Some(qubit_mapping)); // assert!(api_backend_new.is_ok());
-    let measurement = ClassicalRegister {
-        constant_circuit: None,
-        circuits: vec![circuit.clone()],
-    };
-    let program = QuantumProgram::ClassicalRegister {
-        measurement,
-        input_parameter_names: vec![],
-    };
-    let job_loc = api_backend_new
-        .post_job(
-            // "qryd_emu_localcomp_square".to_string(),
-            // Some(0),
-            // Some(0.23),
-            program,
-        )
-        .unwrap();
-
-    let delete_job = api_backend_new.delete_job(job_loc);
-    assert!(delete_job.is_ok());
-
-    mock_post.assert();
-    mock_delete.assert();
-=======
-// Test error cases. Case 5: Not supported gate
-#[test]
-fn api_backend_errorcase5() {
+// Test error cases. Case 1: constant_circuit != None
+#[test]
+fn api_backend_errorcase1() {
     if env::var("QRYD_API_TOKEN").is_ok() {
         let number_qubits = 6;
         let device = QrydEmuSquareDevice::new(Some(2), Some(0.23));
         let qryd_device: QRydAPIDevice = QRydAPIDevice::from(&device);
         let api_backend_new = APIBackend::new(qryd_device, None, None).unwrap();
         // // CAUTION: environment variable QRYD_API_TOKEN needs to be set on the terminal to pass this test!
+        let qubit_mapping: HashMap<usize, usize> =
+            (0..number_qubits).into_iter().map(|x| (x, x)).collect();
         let mut circuit = Circuit::new();
         circuit += operations::DefinitionBit::new("ro".to_string(), number_qubits, true);
         circuit += operations::RotateX::new(0, std::f64::consts::PI.into());
         circuit += operations::RotateX::new(4, std::f64::consts::FRAC_PI_2.into());
-        circuit += operations::PragmaRepeatedMeasurement::new("ro".to_string(), 10, None);
+        circuit +=
+            operations::PragmaRepeatedMeasurement::new("ro".to_string(), 40, Some(qubit_mapping));
         let measurement = ClassicalRegister {
             constant_circuit: Some(circuit.clone()),
             circuits: vec![circuit.clone()],
@@ -825,7 +825,6 @@
         let job_loc = api_backend_new.post_job(program);
         assert!(job_loc.is_err());
     }
->>>>>>> d43213b7
 }
 
 /// Test error cases. Case 3: invalid API TOKEN
@@ -845,14 +844,8 @@
     );
 
     let api_backend_new =
-<<<<<<< HEAD
         APIBackend::new(qryd_device, Some("DummyString".to_string()), None, None).unwrap();
-    let qubit_mapping: HashMap<usize, usize> =
-        (0..number_qubits).into_iter().map(|x| (x, x)).collect();
-=======
-        APIBackend::new(qryd_device, Some("DummyString".to_string()), None).unwrap();
-
->>>>>>> d43213b7
+
     let mut circuit = Circuit::new();
     circuit += operations::DefinitionBit::new("ro".to_string(), number_qubits, true);
     circuit += operations::RotateX::new(0, std::f64::consts::PI.into());
