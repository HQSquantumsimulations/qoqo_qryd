--- conflicted
+++ resolved
@@ -438,7 +438,6 @@
         // Call WebAPI client
         // here: value for put() temporarily fixed.
         // needs to be derived dynamically based on the provided parameter 'qrydbackend'
-<<<<<<< HEAD
         let resp: Response;
         if let Some(mock_port) = &self.mock_port {
             resp = client
@@ -450,7 +449,7 @@
                 })?;
         } else {
             resp = client
-                .post("https://api.qryddemo.itp3.uni-stuttgart.de/v2_0/jobs")
+                .post("https://api.qryddemo.itp3.uni-stuttgart.de/v3_0/jobs")
                 .header("X-API-KEY", self.access_token.clone())
                 .json(&data)
                 .send()
@@ -459,16 +458,6 @@
                 })?;
         }
 
-=======
-        let resp = client
-            .post("https://api.qryddemo.itp3.uni-stuttgart.de/v3_0/jobs")
-            .header("X-API-KEY", self.access_token.clone())
-            .json(&data)
-            .send()
-            .map_err(|e| RoqoqoBackendError::NetworkError {
-                msg: format!("{:?}", e),
-            })?;
->>>>>>> d43213b7
         let status_code = resp.status();
         if status_code != reqwest::StatusCode::CREATED {
             if status_code == reqwest::StatusCode::UNPROCESSABLE_ENTITY {
